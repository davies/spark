# DataFrame.R - DataFrame class and methods implemented in S4 OO classes

#' @include jobj.R SQLTypes.R RDD.R pairRDD.R column.R
NULL

setOldClass("jobj")

#' @title S4 class that represents a DataFrame
#' @description DataFrames can be created using functions like
#'              \code{jsonFile}, \code{table} etc.
#' @rdname DataFrame
#' @seealso jsonFile, table
#'
#' @param env An R environment that stores bookkeeping states of the DataFrame
#' @param sdf A Java object reference to the backing Scala DataFrame
#' @export

setClass("DataFrame",
         slots = list(env = "environment",
                      sdf = "jobj"))

setMethod("initialize", "DataFrame", function(.Object, sdf, isCached) {
  .Object@env <- new.env()
  .Object@env$isCached <- isCached
  
  .Object@sdf <- sdf
  .Object
})

#' @rdname DataFrame
#' @export

dataFrame <- function(sdf, isCached = FALSE) {
  new("DataFrame", sdf, isCached)
}

############################ DataFrame Methods ##############################################

#' Print Schema of a DataFrame
#' 
#' Prints out the schema in tree format
#' 
#' @param x A SparkSQL DataFrame
#' 
#' @rdname printSchema
#' @export
#' @examples
#'\dontrun{
#' sc <- sparkR.init()
#' sqlCtx <- sparkRSQL.init(sc)
#' path <- "path/to/file.json"
#' df <- jsonFile(sqlCtx, path)
#' printSchema(df)
#'}

setGeneric("printSchema", function(x) { standardGeneric("printSchema") })

setMethod("printSchema",
          signature(x = "DataFrame"),
          function(x) {
            schemaString <- callJMethod(schema(x)$jobj, "treeString")
            cat(schemaString)
          })

#' Get schema object
#' 
#' Returns the schema of this DataFrame as a structType object.
#' 
#' @param x A SparkSQL DataFrame
#' 
#' @rdname schema
#' @export
#' @examples
#'\dontrun{
#' sc <- sparkR.init()
#' sqlCtx <- sparkRSQL.init(sc)
#' path <- "path/to/file.json"
#' df <- jsonFile(sqlCtx, path)
#' dfSchema <- schema(df)
#'}

setGeneric("schema", function(x) { standardGeneric("schema") })

setMethod("schema",
          signature(x = "DataFrame"),
          function(x) {
            structType(callJMethod(x@sdf, "schema"))
          })

#' DataTypes
#' 
#' Return all column names and their data types as a list
#' 
#' @param x A SparkSQL DataFrame
#' 
#' @rdname dtypes
#' @export
#' @examples
#'\dontrun{
#' sc <- sparkR.init()
#' sqlCtx <- sparkRSQL.init(sc)
#' path <- "path/to/file.json"
#' df <- jsonFile(sqlCtx, path)
#' dtypes(df)
#'}

setGeneric("dtypes", function(x) { standardGeneric("dtypes") })

setMethod("dtypes",
          signature(x = "DataFrame"),
          function(x) {
            lapply(schema(x)$fields(), function(f) {
              c(f$name(), f$dataType.simpleString())
            })
          })

#' Column names
#' 
#' Return all column names as a list
#' 
#' @param x A SparkSQL DataFrame
#' 
#' @rdname columns
#' @export
#' @examples
#'\dontrun{
#' sc <- sparkR.init()
#' sqlCtx <- sparkRSQL.init(sc)
#' path <- "path/to/file.json"
#' df <- jsonFile(sqlCtx, path)
#' columns(df)
#'}
setGeneric("columns", function(x) {standardGeneric("columns") })

setMethod("columns",
          signature(x = "DataFrame"),
          function(x) {
            sapply(schema(x)$fields(), function(f) {
              f$name()
            })
          })

#' @rdname columns
#' @export
setMethod("names",
          signature(x = "DataFrame"),
          function(x) {
            columns(x)
          })

#' Register Temporary Table
#' 
#' Registers a DataFrame as a Temporary Table in the SQLContext
#' 
#' @param x A SparkSQL DataFrame
#' @param tableName A character vector containing the name of the table
#' 
#' @rdname registerTempTable
#' @export
#' @examples
#'\dontrun{
#' sc <- sparkR.init()
#' sqlCtx <- sparkRSQL.init(sc)
#' path <- "path/to/file.json"
#' df <- jsonFile(sqlCtx, path)
#' registerTempTable(df, "json_df")
#' new_df <- sql(sqlCtx, "SELECT * FROM json_df")
#'}

setGeneric("registerTempTable", function(x, tableName) { standardGeneric("registerTempTable") })

setMethod("registerTempTable",
          signature(x = "DataFrame", tableName = "character"),
          function(x, tableName) {
              callJMethod(x@sdf, "registerTempTable", tableName)
          })

#' Cache
#' 
#' Persist with the default storage level (MEMORY_ONLY).
#' 
#' @param x A SparkSQL DataFrame
#' 
#' @rdname cache-methods
#' @export
#' @examples
#'\dontrun{
#' sc <- sparkR.init()
#' sqlCtx <- sparkRSQL.init(sc)
#' path <- "path/to/file.json"
#' df <- jsonFile(sqlCtx, path)
#' cache(df)
#'}

setMethod("cache",
          signature(x = "DataFrame"),
          function(x) {
            cached <- callJMethod(x@sdf, "cache")
            x@env$isCached <- TRUE
            x
          })

#' Persist
#'
#' Persist this DataFrame with the specified storage level. For details of the
#' supported storage levels, refer to
#' http://spark.apache.org/docs/latest/programming-guide.html#rdd-persistence.
#'
#' @param x The DataFrame to persist
#' @rdname persist
#' @export
#' @examples
#'\dontrun{
#' sc <- sparkR.init()
#' sqlCtx <- sparkRSQL.init(sc)
#' path <- "path/to/file.json"
#' df <- jsonFile(sqlCtx, path)
#' persist(df, "MEMORY_AND_DISK")
#'}

setMethod("persist",
          signature(x = "DataFrame", newLevel = "character"),
          function(x, newLevel) {
            callJMethod(x@sdf, "persist", getStorageLevel(newLevel))
            x@env$isCached <- TRUE
            x
          })

#' Unpersist
#'
#' Mark this DataFrame as non-persistent, and remove all blocks for it from memory and
#' disk.
#'
#' @param x The DataFrame to unpersist
#' @param blocking Whether to block until all blocks are deleted
#' @rdname unpersist-methods
#' @export
#' @examples
#'\dontrun{
#' sc <- sparkR.init()
#' sqlCtx <- sparkRSQL.init(sc)
#' path <- "path/to/file.json"
#' df <- jsonFile(sqlCtx, path)
#' persist(df, "MEMORY_AND_DISK")
#' unpersist(df)
#'}

setMethod("unpersist",
          signature(x = "DataFrame"),
          function(x, blocking = TRUE) {
            callJMethod(x@sdf, "unpersist", blocking)
            x@env$isCached <- FALSE
            x
          })

#' Repartition
#'
#' Return a new DataFrame that has exactly numPartitions partitions.
#'
#' @param x A SparkSQL DataFrame
#' @param numPartitions The number of partitions to use.
#' @rdname repartition
#' @export
#' @examples
#'\dontrun{
#' sc <- sparkR.init()
#' sqlCtx <- sparkRSQL.init(sc)
#' path <- "path/to/file.json"
#' df <- jsonFile(sqlCtx, path)
#' newDF <- repartition(df, 2L)
#'}

setGeneric("repartition", function(x, numPartitions) { standardGeneric("repartition") })

#' @rdname repartition
#' @export
setMethod("repartition",
          signature(x = "DataFrame", numPartitions = "numeric"),
          function(x, numPartitions) {
            sdf <- callJMethod(x@sdf, "repartition", numToInt(numPartitions))
            dataFrame(sdf)     
          })

#' Distinct
#'
#' Return a new DataFrame containing the distinct rows in this DataFrame.
#'
#' @param x A SparkSQL DataFrame
#' @rdname distinct
#' @export
#' @examples
#'\dontrun{
#' sc <- sparkR.init()
#' sqlCtx <- sparkRSQL.init(sc)
#' path <- "path/to/file.json"
#' df <- jsonFile(sqlCtx, path)
#' distinctDF <- distinct(df)
#'}

setMethod("distinct",
          signature(x = "DataFrame"),
          function(x) {
            sdf <- callJMethod(x@sdf, "distinct")
            dataFrame(sdf)
          })

#' SampleDF
#'
#' Return a sampled subset of this DataFrame using a random seed.
#'
#' @param x A SparkSQL DataFrame
#' @param withReplacement Sampling with replacement or not
#' @param fraction The (rough) sample target fraction
#' @rdname sampleDF
#' @export
#' @examples
#'\dontrun{
#' sc <- sparkR.init()
#' sqlCtx <- sparkRSQL.init(sc)
#' path <- "path/to/file.json"
#' df <- jsonFile(sqlCtx, path)
#' collect(sampleDF(df, FALSE, 0.5)) 
#' collect(sampleDF(df, TRUE, 0.5))
#'}

setGeneric("sampleDF",
           function(x, withReplacement, fraction, seed) {
             standardGeneric("sampleDF")
          })

#' @rdname sampleDF
#' @export

setMethod("sampleDF",
          # TODO : Figure out how to send integer as java.lang.Long to JVM so
          # we can send seed as an argument through callJMethod
          signature(x = "DataFrame", withReplacement = "logical",
                    fraction = "numeric"),
          function(x, withReplacement, fraction) {
            if (fraction < 0.0) stop(cat("Negative fraction value:", fraction))
            sdf <- callJMethod(x@sdf, "sample", withReplacement, fraction)
            dataFrame(sdf)
          })

#' Count
#' 
#' Returns the number of rows in a DataFrame
#' 
#' @param x A SparkSQL DataFrame
#' 
#' @rdname count
#' @export
#' @examples
#'\dontrun{
#' sc <- sparkR.init()
#' sqlCtx <- sparkRSQL.init(sc)
#' path <- "path/to/file.json"
#' df <- jsonFile(sqlCtx, path)
#' count(df)
#' }

setMethod("count",
          signature(x = "DataFrame"),
          function(x) {
            callJMethod(x@sdf, "count")
          })

#' Collects all the elements of a Spark DataFrame and coerces them into an R data.frame.
#'
#' @param x A SparkSQL DataFrame
#' @param stringsAsFactors (Optional) A logical indicating whether or not string columns
#' should be converted to factors. FALSE by default.

#' @rdname collect-methods
#' @export
#' @examples
#'\dontrun{
#' sc <- sparkR.init()
#' sqlCtx <- sparkRSQL.init(sc)
#' path <- "path/to/file.json"
#' df <- jsonFile(sqlCtx, path)
#' collected <- collect(df)
#' firstName <- collected[[1]]$name
#' }

setMethod("collect",
          signature(x = "DataFrame"),
          function(x, stringsAsFactors = FALSE) {
            # listCols is a list of raw vectors, one per column
            listCols <- callJStatic("edu.berkeley.cs.amplab.sparkr.SQLUtils", "dfToCols", x@sdf)
            cols <- lapply(listCols, function(col) {
              objRaw <- rawConnection(col)
              numRows <- readInt(objRaw)
              col <- readCol(objRaw, numRows)
              close(objRaw)
              col
            })
            colNames <- callJMethod(x@sdf, "columns")
            names(cols) <- colNames
            dfOut <- do.call(cbind.data.frame, list(cols, stringsAsFactors = stringsAsFactors))
            dfOut
          })

#' Limit
#' 
#' Limit the resulting DataFrame to the number of rows specified.
#' 
#' @param x A SparkSQL DataFrame
#' @param num The number of rows to return
#' @return A new DataFrame containing the number of rows specified.
#' 
#' @rdname limit
#' @export
#' @examples
#' \dontrun{
#' sc <- sparkR.init()
#' sqlCtx <- sparkRSQL.init(sc)
#' path <- "path/to/file.json"
#' df <- jsonFile(sqlCtx, path)
#' limitedDF <- limit(df, 10)
#' }

setGeneric("limit", function(x, num) {standardGeneric("limit") })

setMethod("limit",
          signature(x = "DataFrame", num = "numeric"),
          function(x, num) {
            res <- callJMethod(x@sdf, "limit", as.integer(num))
            dataFrame(res)
          })

# Take the first NUM rows of a DataFrame and return a the results as a data.frame

#' @rdname take
#' @export
#' @examples
#'\dontrun{
#' sc <- sparkR.init()
#' sqlCtx <- sparkRSQL.init(sc)
#' path <- "path/to/file.json"
#' df <- jsonFile(sqlCtx, path)
#' take(df, 2)
#' }

setMethod("take",
          signature(x = "DataFrame", num = "numeric"),
          function(x, num) {
            limited <- limit(x, num)
            collect(limited)
          })

#' Head
#'
#' Return the first NUM rows of a DataFrame as a data.frame. If NUM is NULL, 
#' then head() returns the first 6 rows in keeping with the current data.frame 
#' convention in R.
#'
#' @param x A SparkSQL DataFrame
#' @param num The number of rows to return. Default is 6.
#' @return A data.frame
#'
#' @rdname head
#' @export
#' @examples
#'\dontrun{
#' sc <- sparkR.init()
#' sqlCtx <- sparkRSQL.init(sc)
#' path <- "path/to/file.json"
#' df <- jsonFile(sqlCtx, path)
#' head(df)
#' }

setMethod("head",
          signature(x = "DataFrame"),
          function(x, num = 6L) {
          # Default num is 6L in keeping with R's data.frame convention
            take(x, num)
          })

#' Return the first row of a DataFrame
#'
#' @param x A SparkSQL DataFrame
#'
#' @rdname first
#' @export
#' @examples
#'\dontrun{
#' sc <- sparkR.init()
#' sqlCtx <- sparkRSQL.init(sc)
#' path <- "path/to/file.json"
#' df <- jsonFile(sqlCtx, path)
#' first(df)
#' }

setMethod("first",
          signature(x = "DataFrame"),
          function(x) {
            take(x, 1)
          })

#' toRDD()
#' 
#' Converts a Spark DataFrame to an RDD while preserving column names.
#' 
#' @param x A Spark DataFrame
#' 
#' @rdname DataFrame
#' @export
#' @examples
#'\dontrun{
#' sc <- sparkR.init()
#' sqlCtx <- sparkRSQL.init(sc)
#' path <- "path/to/file.json"
#' df <- jsonFile(sqlCtx, path)
#' rdd <- toRDD(df)
#' }

setGeneric("toRDD", function(x) { standardGeneric("toRDD") })

setMethod("toRDD",
          signature(x = "DataFrame"),
          function(x) {
            jrdd <- callJStatic("edu.berkeley.cs.amplab.sparkr.SQLUtils", "dfToRowRDD", x@sdf)
            colNames <- callJMethod(x@sdf, "columns")
            rdd <- RDD(jrdd, serializedMode = "row")
            lapply(rdd, function(row) {
              names(row) <- colNames
              row
            })
          })

############################## RDD Map Functions ##################################
# All of the following functions mirror the existing RDD map functions,           #
# but allow for use with DataFrames by first converting to an RRDD before calling #
# the requested map function.                                                     #
###################################################################################

setMethod("lapply",
          signature(X = "DataFrame", FUN = "function"),
          function(X, FUN) {
            rdd <- toRDD(X)
            lapply(rdd, FUN)
          })

setMethod("map",
          signature(X = "DataFrame", FUN = "function"),
          function(X, FUN) {
            lapply(X, FUN)
          })

setMethod("flatMap",
          signature(X = "DataFrame", FUN = "function"),
          function(X, FUN) {
            rdd <- toRDD(X)
            flatMap(rdd, FUN)
          })

setMethod("lapplyPartition",
          signature(X = "DataFrame", FUN = "function"),
          function(X, FUN) {
            rdd <- toRDD(X)
            lapplyPartition(rdd, FUN)
          })

setMethod("mapPartitions",
          signature(X = "DataFrame", FUN = "function"),
          function(X, FUN) {
            lapplyPartition(X, FUN)
          })

setMethod("foreach",
          signature(x = "DataFrame", func = "function"),
          function(x, func) {
            rdd <- toRDD(x)
            foreach(rdd, func)
          })

setMethod("foreachPartition",
<<<<<<< HEAD
          signature(rdd = "DataFrame", func = "function"),
          function(rdd, func) {
            rddIn <- toRDD(rdd)
            foreachPartition(rddIn, func)
          })


#' Return the SaveMode by name
toJMode <- function(name) {

}

#' Save the contents of the DataFrame to a data source
#'
#' The data source is specified by the `source` and a set of options (...).
#' If `source` is not specified, the default data source configured by
#' spark.sql.sources.default will be used.
#'
#' Additionally, mode is used to specify the behavior of the save operation when
#' data already exists in the data source. There are four modes:
#'  append: Contents of this DataFrame are expected to be appended to existing data.
#'  overwrite: Existing data is expected to be overwritten by the contents of
#     this DataFrame.
#'  error: An exception is expected to be thrown.
#'  ignore: The save operation is expected to not save the contents of the DataFrame
#     and to not change the existing data.
#'
#' @param df A SparkSQL DataFrame
#' @param path A name for the table
#' @param source A name for external data source
#' @param mode One of 'append', 'overwrite', 'error', 'ignore'
#'
#' @rdname saveAsTable
=======
          signature(x = "DataFrame", func = "function"),
          function(x, func) {
            rdd <- toRDD(x)
            foreachPartition(rdd, func)
          })


############################## DSL ##################################

setMethod("$", signature(x = "DataFrame"),
          function(x, name) {
            column(callJMethod(x@sdf, "col", name))
          })

setGeneric("select", function(x, col, ...) { standardGeneric("select") } )

setMethod("select", signature(x = "DataFrame", col = "character"),
          function(x, col, ...) {
            sdf <- callJMethod(x@sdf, "select", col, toSeq(...))
            dataFrame(sdf)
          })

setMethod("select", signature(x = "DataFrame", col = "Column"),
          function(x, col, ...) {
            jcols <- lapply(list(col, ...), function(c) {
              c@jc
            })
            sdf <- callJMethod(x@sdf, "select", listToSeq(jcols))
            dataFrame(sdf)
          })

#' SortDF 
#'
#' Sort a DataFrame by the specified column(s).
#'
#' @param x A DataFrame to be sorted.
#' @param col Either a Column object or character vector indicating the field to sort on
#' @param ... Additional sorting fields
#' @return A DataFrame where all elements are sorted.
#' @rdname sortDF
>>>>>>> cd7ac8ac
#' @export
#' @examples
#'\dontrun{
#' sc <- sparkR.init()
#' sqlCtx <- sparkRSQL.init(sc)
#' path <- "path/to/file.json"
#' df <- jsonFile(sqlCtx, path)
<<<<<<< HEAD
#' saveAsTable(df, "myfile")
#' }

setGeneric("saveDF", function(df, path, source, mode, ...) { standardGeneric("saveDF") })

setMethod("saveDF",
          signature(df = "DataFrame", path = 'character', source = 'character',
                    mode = 'character'),
          function(df, path=NULL, source=NULL, mode="append", ...){
            if (is.null(source)) {
              # TODO: read from conf
              source = 'parquet'
            }
            jmode <- callJStatic("edu.berkeley.cs.amplab.sparkr.SQLUtils", "saveMode", mode)
            options <- varargToEnv(...)
            if (!is.null(path)) {
                options[['path']] = path
            }
            callJMethod(df@sdf, "save", source, jmode, options)
          })


#' saveAsTable
#'
#' Save the contents of the DataFrame to a data source as a table
#'
#' The data source is specified by the `source` and a set of options (...).
#' If `source` is not specified, the default data source configured by
#' spark.sql.sources.default will be used.
#'
#' Additionally, mode is used to specify the behavior of the save operation when
#' data already exists in the data source. There are four modes:
#'  append: Contents of this DataFrame are expected to be appended to existing data.
#'  overwrite: Existing data is expected to be overwritten by the contents of
#     this DataFrame.
#'  error: An exception is expected to be thrown.
#'  ignore: The save operation is expected to not save the contents of the DataFrame
#     and to not change the existing data.
#'
#' @param df A SparkSQL DataFrame
#' @param tableName A name for the table
#' @param source A name for external data source
#' @param mode One of 'append', 'overwrite', 'error', 'ignore'
#'
#' @rdname saveAsTable
=======
#' sortDF(df, df$col1)
#' sortDF(df, "col1")
#' sortDF(df, asc(df$col1), desc(abs(df$col2)))
#' }
setGeneric("sortDF", function(x, col, ...) { standardGeneric("sortDF") })

setClassUnion("characterOrColumn", c("character", "Column"))

#' @rdname sortDF
#' @export
setMethod("sortDF",
          signature(x = "DataFrame", col = "characterOrColumn"),
          function(x, col, ...) {
            if (class(col) == "character") {
              sdf <- callJMethod(x@sdf, "sort", col, toSeq(...))
            } else if (class(col) == "Column") {
              jcols <- lapply(list(col, ...), function(c) {
                c@jc
              })
              sdf <- callJMethod(x@sdf, "sort", listToSeq(jcols))
            }
            dataFrame(sdf)
          })

#' @rdname sortDF
#' @export
setGeneric("orderBy", function(x, col) { standardGeneric("orderBy") })

#' @rdname sortDF
#' @export
setMethod("orderBy",
          signature(x = "DataFrame", col = "characterOrColumn"),
          function(x, col) {
            sortDF(x, col)
          })

#' Filter
#'
#' Filter the rows of a DataFrame according to a given condition.
#'
#' @param x A DataFrame to be sorted.
#' @param condition The condition to sort on. This may either be a Column expression
#' or a string containing a SQL statement
#' @return A DataFrame containing only the rows that meet the condition.
#' @rdname filter
>>>>>>> cd7ac8ac
#' @export
#' @examples
#'\dontrun{
#' sc <- sparkR.init()
#' sqlCtx <- sparkRSQL.init(sc)
#' path <- "path/to/file.json"
#' df <- jsonFile(sqlCtx, path)
<<<<<<< HEAD
#' saveAsTable(df, "myfile")
#' }

setGeneric("saveAsTable", function(df, tableName, source, mode, ...) {
  standardGeneric("saveAsTable")
})

setMethod("saveAsTable",
          signature(df = "DataFrame", tableName = 'character', source = 'character',
                    mode = 'character'),
          function(df, tableName, source=NULL, mode="append", ...){
            if (is.null(source)) {
              #' TODO: getConf('spark.sql.sources.default')
              source <- 'parquet'
            }
            jmode <- callJStatic("edu.berkeley.cs.amplab.sparkr.SQLUtils", "saveMode", mode)
            options <- varargToEnv(...)
            callJMethod(df@sdf, "saveAsTable", tableName, source, jmode, options)
          })
=======
#' filter(df, "col1 > 0")
#' filter(df, df$col2 != "abcdefg")
#' }
setGeneric("filter", function(x, condition) { standardGeneric("filter") })

#' @rdname filter
#' @export
setMethod("filter",
          signature(x = "DataFrame", condition = "characterOrColumn"),
          function(x, condition) {
            if (class(condition) == "Column") {
              condition <- condition@jc
            }
            sdf <- callJMethod(x@sdf, "filter", condition)
            dataFrame(sdf)
          })

#' @rdname filter
#' @export
setGeneric("where", function(x, condition) { standardGeneric("where") })

#' @rdname filter
#' @export
setMethod("where",
          signature(x = "DataFrame", condition = "characterOrColumn"),
          function(x, condition) {
            filter(x, condition)
          })

#' Join
#'
#' Join two DataFrames based on the given join expression.
#'
#' @param x A Spark DataFrame
#' @param y A Spark DataFrame
#' @param joinExpr (Optional) The expression used to perform the join. joinExpr must be a 
#' Column expression. If joinExpr is omitted, join() wil perform a Cartesian join
#' @param joinType The type of join to perform. The following join types are available:
#' 'inner', 'outer', 'left_outer', 'right_outer', 'semijoin'. The default joinType is "inner".
#' @return A DataFrame containing the result of the join operation.
#' @rdname join
#' @export
#' @examples
#'\dontrun{
#' sc <- sparkR.init()
#' sqlCtx <- sparkRSQL.init(sc)
#' df1 <- jsonFile(sqlCtx, path)
#' df2 <- jsonFile(sqlCtx, path2)
#' join(df1, df2) # Performs a Cartesian
#' join(df1, df2, df1$col1 == df2$col2) # Performs an inner join based on expression
#' join(df1, df2, df1$col1 == df2$col2, "right_outer")
#' }
setMethod("join",
          signature(x = "DataFrame", y = "DataFrame"),
          function(x, y, joinExpr = NULL, joinType = NULL) {
            if (is.null(joinExpr)) {
              sdf <- callJMethod(x@sdf, "join", y@sdf)
            } else {
              if (class(joinExpr) != "Column") stop("joinExpr must be a Column")
              if (is.null(joinType)) {
                sdf <- callJMethod(x@sdf, "join", y@sdf, joinExpr@jc)
              } else {
                if (joinType %in% c("inner", "outer", "left_outer", "right_outer", "semijoin")) {
                  sdf <- callJMethod(x@sdf, "join", y@sdf, joinExpr@jc, joinType)
                } else {
                  stop("joinType must be one of the following types: ",
                       "'inner', 'outer', 'left_outer', 'right_outer', 'semijoin'")
                }
              }
            }
            dataFrame(sdf)
          })
>>>>>>> cd7ac8ac
<|MERGE_RESOLUTION|>--- conflicted
+++ resolved
@@ -576,41 +576,6 @@
           })
 
 setMethod("foreachPartition",
-<<<<<<< HEAD
-          signature(rdd = "DataFrame", func = "function"),
-          function(rdd, func) {
-            rddIn <- toRDD(rdd)
-            foreachPartition(rddIn, func)
-          })
-
-
-#' Return the SaveMode by name
-toJMode <- function(name) {
-
-}
-
-#' Save the contents of the DataFrame to a data source
-#'
-#' The data source is specified by the `source` and a set of options (...).
-#' If `source` is not specified, the default data source configured by
-#' spark.sql.sources.default will be used.
-#'
-#' Additionally, mode is used to specify the behavior of the save operation when
-#' data already exists in the data source. There are four modes:
-#'  append: Contents of this DataFrame are expected to be appended to existing data.
-#'  overwrite: Existing data is expected to be overwritten by the contents of
-#     this DataFrame.
-#'  error: An exception is expected to be thrown.
-#'  ignore: The save operation is expected to not save the contents of the DataFrame
-#     and to not change the existing data.
-#'
-#' @param df A SparkSQL DataFrame
-#' @param path A name for the table
-#' @param source A name for external data source
-#' @param mode One of 'append', 'overwrite', 'error', 'ignore'
-#'
-#' @rdname saveAsTable
-=======
           signature(x = "DataFrame", func = "function"),
           function(x, func) {
             rdd <- toRDD(x)
@@ -651,61 +616,13 @@
 #' @param ... Additional sorting fields
 #' @return A DataFrame where all elements are sorted.
 #' @rdname sortDF
->>>>>>> cd7ac8ac
-#' @export
-#' @examples
-#'\dontrun{
-#' sc <- sparkR.init()
-#' sqlCtx <- sparkRSQL.init(sc)
-#' path <- "path/to/file.json"
-#' df <- jsonFile(sqlCtx, path)
-<<<<<<< HEAD
-#' saveAsTable(df, "myfile")
-#' }
-
-setGeneric("saveDF", function(df, path, source, mode, ...) { standardGeneric("saveDF") })
-
-setMethod("saveDF",
-          signature(df = "DataFrame", path = 'character', source = 'character',
-                    mode = 'character'),
-          function(df, path=NULL, source=NULL, mode="append", ...){
-            if (is.null(source)) {
-              # TODO: read from conf
-              source = 'parquet'
-            }
-            jmode <- callJStatic("edu.berkeley.cs.amplab.sparkr.SQLUtils", "saveMode", mode)
-            options <- varargToEnv(...)
-            if (!is.null(path)) {
-                options[['path']] = path
-            }
-            callJMethod(df@sdf, "save", source, jmode, options)
-          })
-
-
-#' saveAsTable
-#'
-#' Save the contents of the DataFrame to a data source as a table
-#'
-#' The data source is specified by the `source` and a set of options (...).
-#' If `source` is not specified, the default data source configured by
-#' spark.sql.sources.default will be used.
-#'
-#' Additionally, mode is used to specify the behavior of the save operation when
-#' data already exists in the data source. There are four modes:
-#'  append: Contents of this DataFrame are expected to be appended to existing data.
-#'  overwrite: Existing data is expected to be overwritten by the contents of
-#     this DataFrame.
-#'  error: An exception is expected to be thrown.
-#'  ignore: The save operation is expected to not save the contents of the DataFrame
-#     and to not change the existing data.
-#'
-#' @param df A SparkSQL DataFrame
-#' @param tableName A name for the table
-#' @param source A name for external data source
-#' @param mode One of 'append', 'overwrite', 'error', 'ignore'
-#'
-#' @rdname saveAsTable
-=======
+#' @export
+#' @examples
+#'\dontrun{
+#' sc <- sparkR.init()
+#' sqlCtx <- sparkRSQL.init(sc)
+#' path <- "path/to/file.json"
+#' df <- jsonFile(sqlCtx, path)
 #' sortDF(df, df$col1)
 #' sortDF(df, "col1")
 #' sortDF(df, asc(df$col1), desc(abs(df$col2)))
@@ -751,35 +668,13 @@
 #' or a string containing a SQL statement
 #' @return A DataFrame containing only the rows that meet the condition.
 #' @rdname filter
->>>>>>> cd7ac8ac
-#' @export
-#' @examples
-#'\dontrun{
-#' sc <- sparkR.init()
-#' sqlCtx <- sparkRSQL.init(sc)
-#' path <- "path/to/file.json"
-#' df <- jsonFile(sqlCtx, path)
-<<<<<<< HEAD
-#' saveAsTable(df, "myfile")
-#' }
-
-setGeneric("saveAsTable", function(df, tableName, source, mode, ...) {
-  standardGeneric("saveAsTable")
-})
-
-setMethod("saveAsTable",
-          signature(df = "DataFrame", tableName = 'character', source = 'character',
-                    mode = 'character'),
-          function(df, tableName, source=NULL, mode="append", ...){
-            if (is.null(source)) {
-              #' TODO: getConf('spark.sql.sources.default')
-              source <- 'parquet'
-            }
-            jmode <- callJStatic("edu.berkeley.cs.amplab.sparkr.SQLUtils", "saveMode", mode)
-            options <- varargToEnv(...)
-            callJMethod(df@sdf, "saveAsTable", tableName, source, jmode, options)
-          })
-=======
+#' @export
+#' @examples
+#'\dontrun{
+#' sc <- sparkR.init()
+#' sqlCtx <- sparkRSQL.init(sc)
+#' path <- "path/to/file.json"
+#' df <- jsonFile(sqlCtx, path)
 #' filter(df, "col1 > 0")
 #' filter(df, df$col2 != "abcdefg")
 #' }
@@ -852,4 +747,109 @@
             }
             dataFrame(sdf)
           })
->>>>>>> cd7ac8ac
+
+
+#' Return the SaveMode by name
+toJMode <- function(name) {
+
+}
+
+#' Save the contents of the DataFrame to a data source
+#'
+#' The data source is specified by the `source` and a set of options (...).
+#' If `source` is not specified, the default data source configured by
+#' spark.sql.sources.default will be used.
+#'
+#' Additionally, mode is used to specify the behavior of the save operation when
+#' data already exists in the data source. There are four modes:
+#'  append: Contents of this DataFrame are expected to be appended to existing data.
+#'  overwrite: Existing data is expected to be overwritten by the contents of
+#     this DataFrame.
+#'  error: An exception is expected to be thrown.
+#'  ignore: The save operation is expected to not save the contents of the DataFrame
+#     and to not change the existing data.
+#'
+#' @param df A SparkSQL DataFrame
+#' @param path A name for the table
+#' @param source A name for external data source
+#' @param mode One of 'append', 'overwrite', 'error', 'ignore'
+#'
+#' @rdname saveAsTable
+#' @export
+#' @examples
+#'\dontrun{
+#' sc <- sparkR.init()
+#' sqlCtx <- sparkRSQL.init(sc)
+#' path <- "path/to/file.json"
+#' df <- jsonFile(sqlCtx, path)
+#' saveAsTable(df, "myfile")
+#' }
+
+setGeneric("saveDF", function(df, path, source, mode, ...) { standardGeneric("saveDF") })
+
+setMethod("saveDF",
+          signature(df = "DataFrame", path = 'character', source = 'character',
+                    mode = 'character'),
+          function(df, path=NULL, source=NULL, mode="append", ...){
+            if (is.null(source)) {
+              # TODO: read from conf
+              source = 'parquet'
+            }
+            jmode <- callJStatic("edu.berkeley.cs.amplab.sparkr.SQLUtils", "saveMode", mode)
+            options <- varargToEnv(...)
+            if (!is.null(path)) {
+                options[['path']] = path
+            }
+            callJMethod(df@sdf, "save", source, jmode, options)
+          })
+
+
+#' saveAsTable
+#'
+#' Save the contents of the DataFrame to a data source as a table
+#'
+#' The data source is specified by the `source` and a set of options (...).
+#' If `source` is not specified, the default data source configured by
+#' spark.sql.sources.default will be used.
+#'
+#' Additionally, mode is used to specify the behavior of the save operation when
+#' data already exists in the data source. There are four modes:
+#'  append: Contents of this DataFrame are expected to be appended to existing data.
+#'  overwrite: Existing data is expected to be overwritten by the contents of
+#     this DataFrame.
+#'  error: An exception is expected to be thrown.
+#'  ignore: The save operation is expected to not save the contents of the DataFrame
+#     and to not change the existing data.
+#'
+#' @param df A SparkSQL DataFrame
+#' @param tableName A name for the table
+#' @param source A name for external data source
+#' @param mode One of 'append', 'overwrite', 'error', 'ignore'
+#'
+#' @rdname saveAsTable
+#' @export
+#' @examples
+#'\dontrun{
+#' sc <- sparkR.init()
+#' sqlCtx <- sparkRSQL.init(sc)
+#' path <- "path/to/file.json"
+#' df <- jsonFile(sqlCtx, path)
+#' saveAsTable(df, "myfile")
+#' }
+
+setGeneric("saveAsTable", function(df, tableName, source, mode, ...) {
+  standardGeneric("saveAsTable")
+})
+
+setMethod("saveAsTable",
+          signature(df = "DataFrame", tableName = 'character', source = 'character',
+                    mode = 'character'),
+          function(df, tableName, source=NULL, mode="append", ...){
+            if (is.null(source)) {
+              #' TODO: getConf('spark.sql.sources.default')
+              source <- 'parquet'
+            }
+            jmode <- callJStatic("edu.berkeley.cs.amplab.sparkr.SQLUtils", "saveMode", mode)
+            options <- varargToEnv(...)
+            callJMethod(df@sdf, "saveAsTable", tableName, source, jmode, options)
+          })
