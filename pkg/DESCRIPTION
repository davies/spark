Package: SparkR
Type: Package
Title: R frontend for Spark
Version: 0.1
Date: 2013-09-09
Author: Shivaram Venkataraman
Maintainer: Shivaram Venkataraman <shivaram@cs.berkeley.edu>
Imports:
    methods
Depends:
    R (>= 3.0),
    methods,
Suggests:
    testthat
Description: R frontend for Spark
License: Apache License (== 2.0)
Collate:
<<<<<<< HEAD
    'jobj.R'
    'SQLTypes.R'
    'RDD.R'
    'pairRDD.R'
    'column.R'
    'group.R'
    'DataFrame.R'
    'SQLContext.R'
=======
    'generics.R'
    'jobj.R'
    'RDD.R'
    'pairRDD.R'
>>>>>>> 3e0555db
    'broadcast.R'
    'context.R'
    'deserialize.R'
    'serialize.R'
    'sparkR.R'
    'sparkRBackend.R'
    'sparkRClient.R'
    'utils.R'
    'zzz.R'<|MERGE_RESOLUTION|>--- conflicted
+++ resolved
@@ -15,7 +15,7 @@
 Description: R frontend for Spark
 License: Apache License (== 2.0)
 Collate:
-<<<<<<< HEAD
+    'generics.R'
     'jobj.R'
     'SQLTypes.R'
     'RDD.R'
@@ -24,12 +24,6 @@
     'group.R'
     'DataFrame.R'
     'SQLContext.R'
-=======
-    'generics.R'
-    'jobj.R'
-    'RDD.R'
-    'pairRDD.R'
->>>>>>> 3e0555db
     'broadcast.R'
     'context.R'
     'deserialize.R'
