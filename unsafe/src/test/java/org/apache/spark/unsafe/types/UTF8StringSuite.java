--- conflicted
+++ resolved
@@ -400,7 +400,6 @@
   }
 
   @Test
-<<<<<<< HEAD
   public void findInSet() {
     assertEquals(fromString("ab").findInSet(fromString("ab")), 1);
     assertEquals(fromString("a,b").findInSet(fromString("b")), 2);
@@ -410,7 +409,9 @@
     assertEquals(fromString(",ab,abc,b,ab,c,def").findInSet(fromString("")), 1);
     assertEquals(fromString("数据砖头,abc,b,ab,c,def").findInSet(fromString("ab")), 4);
     assertEquals(fromString("数据砖头,abc,b,ab,c,def").findInSet(fromString("def")), 6);
-=======
+  }
+
+  @Test
   public void soundex() {
     assertEquals(fromString("Robert").soundex(), fromString("R163"));
     assertEquals(fromString("Rupert").soundex(), fromString("R163"));
@@ -456,6 +457,5 @@
     assertEquals(fromString("").soundex(), fromString(""));
     assertEquals(fromString("123").soundex(), fromString("123"));
     assertEquals(fromString("世界千世").soundex(), fromString("世界千世"));
->>>>>>> 7a9d09f0
   }
 }