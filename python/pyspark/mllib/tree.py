--- conflicted
+++ resolved
@@ -16,13 +16,8 @@
 #
 
 from pyspark import SparkContext, RDD
-<<<<<<< HEAD
-from pyspark.serializers import PickleSerializer
-from pyspark.mllib.linalg import Vector, _convert_to_vector, _to_java_object_rdd
-=======
 from pyspark.mllib.common import callMLlibFunc, JavaModelWrapper
 from pyspark.mllib.linalg import _convert_to_vector
->>>>>>> a68ecf32
 from pyspark.mllib.regression import LabeledPoint
 
 __all__ = ['DecisionTreeModel', 'DecisionTree']
@@ -44,19 +39,7 @@
                    or an RDD of data points (feature vectors).
         """
         if isinstance(x, RDD):
-<<<<<<< HEAD
-            # Bulk prediction
-            first = x.take(1)
-            if not first:
-                return self._sc.parallelize([])
-            if not isinstance(first[0], Vector):
-                x = x.map(_convert_to_vector)
-            jPred = self._java_model.predict(_to_java_object_rdd(x)).toJavaRDD()
-            jpyrdd = self._sc._jvm.SerDe.javaToPython(jPred)
-            return RDD(jpyrdd, self._sc)
-=======
             return self.call("predict", x.map(_convert_to_vector))
->>>>>>> a68ecf32
 
         else:
             return self.call("predict", _convert_to_vector(x))
