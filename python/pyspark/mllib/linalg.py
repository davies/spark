#
# Licensed to the Apache Software Foundation (ASF) under one or more
# contributor license agreements.  See the NOTICE file distributed with
# this work for additional information regarding copyright ownership.
# The ASF licenses this file to You under the Apache License, Version 2.0
# (the "License"); you may not use this file except in compliance with
# the License.  You may obtain a copy of the License at
#
#    http://www.apache.org/licenses/LICENSE-2.0
#
# Unless required by applicable law or agreed to in writing, software
# distributed under the License is distributed on an "AS IS" BASIS,
# WITHOUT WARRANTIES OR CONDITIONS OF ANY KIND, either express or implied.
# See the License for the specific language governing permissions and
# limitations under the License.
#

"""
MLlib utilities for linear algebra. For dense vectors, MLlib
uses the NumPy C{array} type, so you can simply pass NumPy arrays
around. For sparse vectors, users can construct a L{SparseVector}
object from MLlib or pass SciPy C{scipy.sparse} column vectors if
SciPy is available in their environment.
"""

import sys
import array

if sys.version >= '3':
    basestring = str
    xrange = range
    import copyreg as copy_reg
    long = int
else:
    from itertools import izip as zip
    import copy_reg

import numpy as np

from pyspark.sql.types import UserDefinedType, StructField, StructType, ArrayType, DoubleType, \
    IntegerType, ByteType, BooleanType


__all__ = ['Vector', 'DenseVector', 'SparseVector', 'Vectors',
           'Matrix', 'DenseMatrix', 'SparseMatrix', 'Matrices']


if sys.version_info[:2] == (2, 7):
    # speed up pickling array in Python 2.7
    def fast_pickle_array(ar):
        return array.array, (ar.typecode, ar.tostring())
    copy_reg.pickle(array.array, fast_pickle_array)


# Check whether we have SciPy. MLlib works without it too, but if we have it, some methods,
# such as _dot and _serialize_double_vector, start to support scipy.sparse matrices.

try:
    import scipy.sparse
    _have_scipy = True
except:
    # No SciPy in environment, but that's okay
    _have_scipy = False


def _convert_to_vector(l):
    if isinstance(l, Vector):
        return l
    elif type(l) in (array.array, np.array, np.ndarray, list, tuple, xrange):
        return DenseVector(l)
    elif _have_scipy and scipy.sparse.issparse(l):
        assert l.shape[1] == 1, "Expected column vector"
        csc = l.tocsc()
        return SparseVector(l.shape[0], csc.indices, csc.data)
    else:
        raise TypeError("Cannot convert type %s into Vector" % type(l))


def _vector_size(v):
    """
    Returns the size of the vector.

    >>> _vector_size([1., 2., 3.])
    3
    >>> _vector_size((1., 2., 3.))
    3
    >>> _vector_size(array.array('d', [1., 2., 3.]))
    3
    >>> _vector_size(np.zeros(3))
    3
    >>> _vector_size(np.zeros((3, 1)))
    3
    >>> _vector_size(np.zeros((1, 3)))
    Traceback (most recent call last):
        ...
    ValueError: Cannot treat an ndarray of shape (1, 3) as a vector
    """
    if isinstance(v, Vector):
        return len(v)
    elif type(v) in (array.array, list, tuple, xrange):
        return len(v)
    elif type(v) == np.ndarray:
        if v.ndim == 1 or (v.ndim == 2 and v.shape[1] == 1):
            return len(v)
        else:
            raise ValueError("Cannot treat an ndarray of shape %s as a vector" % str(v.shape))
    elif _have_scipy and scipy.sparse.issparse(v):
        assert v.shape[1] == 1, "Expected column vector"
        return v.shape[0]
    else:
        raise TypeError("Cannot treat type %s as a vector" % type(v))


def _format_float(f, digits=4):
    s = str(round(f, digits))
    if '.' in s:
        s = s[:s.index('.') + 1 + digits]
    return s


def _format_float_list(l):
    return [_format_float(x) for x in l]


class VectorUDT(UserDefinedType):
    """
    SQL user-defined type (UDT) for Vector.
    """

    @classmethod
    def sqlType(cls):
        return StructType([
            StructField("type", ByteType(), False),
            StructField("size", IntegerType(), True),
            StructField("indices", ArrayType(IntegerType(), False), True),
            StructField("values", ArrayType(DoubleType(), False), True)])

    @classmethod
    def module(cls):
        return "pyspark.mllib.linalg"

    @classmethod
    def scalaUDT(cls):
        return "org.apache.spark.mllib.linalg.VectorUDT"

    def serialize(self, obj):
        if isinstance(obj, SparseVector):
            indices = [int(i) for i in obj.indices]
            values = [float(v) for v in obj.values]
            return (0, obj.size, indices, values)
        elif isinstance(obj, DenseVector):
            values = [float(v) for v in obj]
            return (1, None, None, values)
        else:
            raise TypeError("cannot serialize %r of type %r" % (obj, type(obj)))

    def deserialize(self, datum):
        assert len(datum) == 4, \
            "VectorUDT.deserialize given row with length %d but requires 4" % len(datum)
        tpe = datum[0]
        if tpe == 0:
            return SparseVector(datum[1], datum[2], datum[3])
        elif tpe == 1:
            return DenseVector(datum[3])
        else:
            raise ValueError("do not recognize type %r" % tpe)

    def simpleString(self):
        return "vector"


class MatrixUDT(UserDefinedType):
    """
    SQL user-defined type (UDT) for Matrix.
    """

    @classmethod
    def sqlType(cls):
        return StructType([
            StructField("type", ByteType(), False),
            StructField("numRows", IntegerType(), False),
            StructField("numCols", IntegerType(), False),
            StructField("colPtrs", ArrayType(IntegerType(), False), True),
            StructField("rowIndices", ArrayType(IntegerType(), False), True),
            StructField("values", ArrayType(DoubleType(), False), True),
            StructField("isTransposed", BooleanType(), False)])

    @classmethod
    def module(cls):
        return "pyspark.mllib.linalg"

    @classmethod
    def scalaUDT(cls):
        return "org.apache.spark.mllib.linalg.MatrixUDT"

    def serialize(self, obj):
        if isinstance(obj, SparseMatrix):
            colPtrs = [int(i) for i in obj.colPtrs]
            rowIndices = [int(i) for i in obj.rowIndices]
            values = [float(v) for v in obj.values]
            return (0, obj.numRows, obj.numCols, colPtrs,
                    rowIndices, values, bool(obj.isTransposed))
        elif isinstance(obj, DenseMatrix):
            values = [float(v) for v in obj.values]
            return (1, obj.numRows, obj.numCols, None, None, values,
                    bool(obj.isTransposed))
        else:
            raise TypeError("cannot serialize type %r" % (type(obj)))

    def deserialize(self, datum):
        assert len(datum) == 7, \
            "MatrixUDT.deserialize given row with length %d but requires 7" % len(datum)
        tpe = datum[0]
        if tpe == 0:
            return SparseMatrix(*datum[1:])
        elif tpe == 1:
            return DenseMatrix(datum[1], datum[2], datum[5], datum[6])
        else:
            raise ValueError("do not recognize type %r" % tpe)

    def simpleString(self):
        return "matrix"


class Vector(object):

    __UDT__ = VectorUDT()

    """
    Abstract class for DenseVector and SparseVector
    """
    def toArray(self):
        """
        Convert the vector into an numpy.ndarray
        :return: numpy.ndarray
        """
        raise NotImplementedError


class DenseVector(Vector):
    """
    A dense vector represented by a value array. We use numpy array for
    storage and arithmetics will be delegated to the underlying numpy
    array.

    >>> v = Vectors.dense([1.0, 2.0])
    >>> u = Vectors.dense([3.0, 4.0])
    >>> v + u
    DenseVector([4.0, 6.0])
    >>> 2 - v
    DenseVector([1.0, 0.0])
    >>> v / 2
    DenseVector([0.5, 1.0])
    >>> v * u
    DenseVector([3.0, 8.0])
    >>> u / v
    DenseVector([3.0, 2.0])
    >>> u % 2
    DenseVector([1.0, 0.0])
    """
    def __init__(self, ar):
        if isinstance(ar, bytes):
            ar = np.frombuffer(ar, dtype=np.float64)
        elif not isinstance(ar, np.ndarray):
            ar = np.array(ar, dtype=np.float64)
        if ar.dtype != np.float64:
            ar = ar.astype(np.float64)
        self.array = ar

    @staticmethod
    def parse(s):
        """
        Parse string representation back into the DenseVector.

        >>> DenseVector.parse(' [ 0.0,1.0,2.0,  3.0]')
        DenseVector([0.0, 1.0, 2.0, 3.0])
        """
        start = s.find('[')
        if start == -1:
            raise ValueError("Array should start with '['.")
        end = s.find(']')
        if end == -1:
            raise ValueError("Array should end with ']'.")
        s = s[start + 1: end]

        try:
            values = [float(val) for val in s.split(',')]
        except ValueError:
            raise ValueError("Unable to parse values from %s" % s)
        return DenseVector(values)

    def __reduce__(self):
        return DenseVector, (self.array.tostring(),)

    def numNonzeros(self):
        return np.count_nonzero(self.array)

    def norm(self, p):
        """
        Calculte the norm of a DenseVector.

        >>> a = DenseVector([0, -1, 2, -3])
        >>> a.norm(2)
        3.7...
        >>> a.norm(1)
        6.0
        """
        return np.linalg.norm(self.array, p)

    def dot(self, other):
        """
        Compute the dot product of two Vectors. We support
        (Numpy array, list, SparseVector, or SciPy sparse)
        and a target NumPy array that is either 1- or 2-dimensional.
        Equivalent to calling numpy.dot of the two vectors.

        >>> dense = DenseVector(array.array('d', [1., 2.]))
        >>> dense.dot(dense)
        5.0
        >>> dense.dot(SparseVector(2, [0, 1], [2., 1.]))
        4.0
        >>> dense.dot(range(1, 3))
        5.0
        >>> dense.dot(np.array(range(1, 3)))
        5.0
        >>> dense.dot([1.,])
        Traceback (most recent call last):
            ...
        AssertionError: dimension mismatch
        >>> dense.dot(np.reshape([1., 2., 3., 4.], (2, 2), order='F'))
        array([  5.,  11.])
        >>> dense.dot(np.reshape([1., 2., 3.], (3, 1), order='F'))
        Traceback (most recent call last):
            ...
        AssertionError: dimension mismatch
        """
        if type(other) == np.ndarray:
            if other.ndim > 1:
                assert len(self) == other.shape[0], "dimension mismatch"
            return np.dot(self.array, other)
        elif _have_scipy and scipy.sparse.issparse(other):
            assert len(self) == other.shape[0], "dimension mismatch"
            return other.transpose().dot(self.toArray())
        else:
            assert len(self) == _vector_size(other), "dimension mismatch"
            if isinstance(other, SparseVector):
                return other.dot(self)
            elif isinstance(other, Vector):
                return np.dot(self.toArray(), other.toArray())
            else:
                return np.dot(self.toArray(), other)

    def squared_distance(self, other):
        """
        Squared distance of two Vectors.

        >>> dense1 = DenseVector(array.array('d', [1., 2.]))
        >>> dense1.squared_distance(dense1)
        0.0
        >>> dense2 = np.array([2., 1.])
        >>> dense1.squared_distance(dense2)
        2.0
        >>> dense3 = [2., 1.]
        >>> dense1.squared_distance(dense3)
        2.0
        >>> sparse1 = SparseVector(2, [0, 1], [2., 1.])
        >>> dense1.squared_distance(sparse1)
        2.0
        >>> dense1.squared_distance([1.,])
        Traceback (most recent call last):
            ...
        AssertionError: dimension mismatch
        >>> dense1.squared_distance(SparseVector(1, [0,], [1.,]))
        Traceback (most recent call last):
            ...
        AssertionError: dimension mismatch
        """
        assert len(self) == _vector_size(other), "dimension mismatch"
        if isinstance(other, SparseVector):
            return other.squared_distance(self)
        elif _have_scipy and scipy.sparse.issparse(other):
            return _convert_to_vector(other).squared_distance(self)

        if isinstance(other, Vector):
            other = other.toArray()
        elif not isinstance(other, np.ndarray):
            other = np.array(other)
        diff = self.toArray() - other
        return np.dot(diff, diff)

    def toArray(self):
        return self.array

    def __getitem__(self, item):
        return self.array[item]

    def __len__(self):
        return len(self.array)

    def __str__(self):
        return "[" + ",".join([str(v) for v in self.array]) + "]"

    def __repr__(self):
        return "DenseVector([%s])" % (', '.join(_format_float(i) for i in self.array))

    def __eq__(self, other):
        return isinstance(other, DenseVector) and np.array_equal(self.array, other.array)

    def __ne__(self, other):
        return not self == other

    def __getattr__(self, item):
        return getattr(self.array, item)

    def _delegate(op):
        def func(self, other):
            if isinstance(other, DenseVector):
                other = other.array
            return DenseVector(getattr(self.array, op)(other))
        return func

    __neg__ = _delegate("__neg__")
    __add__ = _delegate("__add__")
    __sub__ = _delegate("__sub__")
    __mul__ = _delegate("__mul__")
    __div__ = _delegate("__div__")
    __truediv__ = _delegate("__truediv__")
    __mod__ = _delegate("__mod__")
    __radd__ = _delegate("__radd__")
    __rsub__ = _delegate("__rsub__")
    __rmul__ = _delegate("__rmul__")
    __rdiv__ = _delegate("__rdiv__")
    __rtruediv__ = _delegate("__rtruediv__")
    __rmod__ = _delegate("__rmod__")


class SparseVector(Vector):
    """
    A simple sparse vector class for passing data to MLlib. Users may
    alternatively pass SciPy's {scipy.sparse} data types.
    """
    def __init__(self, size, *args):
        """
        Create a sparse vector, using either a dictionary, a list of
        (index, value) pairs, or two separate arrays of indices and
        values (sorted by index).

        :param size: Size of the vector.
        :param args: Active entries, as a dictionary {index: value, ...},
          a list of tuples [(index, value), ...], or a list of strictly i
          ncreasing indices and a list of corresponding values [index, ...],
          [value, ...]. Inactive entries are treated as zeros.

        >>> SparseVector(4, {1: 1.0, 3: 5.5})
        SparseVector(4, {1: 1.0, 3: 5.5})
        >>> SparseVector(4, [(1, 1.0), (3, 5.5)])
        SparseVector(4, {1: 1.0, 3: 5.5})
        >>> SparseVector(4, [1, 3], [1.0, 5.5])
        SparseVector(4, {1: 1.0, 3: 5.5})
        """
        self.size = int(size)
        """ Size of the vector. """
        assert 1 <= len(args) <= 2, "must pass either 2 or 3 arguments"
        if len(args) == 1:
            pairs = args[0]
            if type(pairs) == dict:
                pairs = pairs.items()
            pairs = sorted(pairs)
            self.indices = np.array([p[0] for p in pairs], dtype=np.int32)
            """ A list of indices corresponding to active entries. """
            self.values = np.array([p[1] for p in pairs], dtype=np.float64)
            """ A list of values corresponding to active entries. """
        else:
            if isinstance(args[0], bytes):
                assert isinstance(args[1], bytes), "values should be string too"
                if args[0]:
                    self.indices = np.frombuffer(args[0], np.int32)
                    self.values = np.frombuffer(args[1], np.float64)
                else:
                    # np.frombuffer() doesn't work well with empty string in older version
                    self.indices = np.array([], dtype=np.int32)
                    self.values = np.array([], dtype=np.float64)
            else:
                self.indices = np.array(args[0], dtype=np.int32)
                self.values = np.array(args[1], dtype=np.float64)
            assert len(self.indices) == len(self.values), "index and value arrays not same length"
            for i in xrange(len(self.indices) - 1):
                if self.indices[i] >= self.indices[i + 1]:
                    raise TypeError("indices array must be sorted")

    def numNonzeros(self):
        return np.count_nonzero(self.values)

    def norm(self, p):
        """
        Calculte the norm of a SparseVector.

        >>> a = SparseVector(4, [0, 1], [3., -4.])
        >>> a.norm(1)
        7.0
        >>> a.norm(2)
        5.0
        """
        return np.linalg.norm(self.values, p)

    def __reduce__(self):
        return (
            SparseVector,
            (self.size, self.indices.tostring(), self.values.tostring()))

    @staticmethod
    def parse(s):
        """
        Parse string representation back into the DenseVector.

        >>> SparseVector.parse(' (4, [0,1 ],[ 4.0,5.0] )')
        SparseVector(4, {0: 4.0, 1: 5.0})
        """
        start = s.find('(')
        if start == -1:
            raise ValueError("Tuple should start with '('")
        end = s.find(')')
        if start == -1:
            raise ValueError("Tuple should end with ')'")
        s = s[start + 1: end].strip()

        size = s[: s.find(',')]
        try:
            size = int(size)
        except ValueError:
            raise ValueError("Cannot parse size %s." % size)

        ind_start = s.find('[')
        if ind_start == -1:
            raise ValueError("Indices array should start with '['.")
        ind_end = s.find(']')
        if ind_end == -1:
            raise ValueError("Indices array should end with ']'")
        new_s = s[ind_start + 1: ind_end]
        ind_list = new_s.split(',')
        try:
            indices = [int(ind) for ind in ind_list]
        except ValueError:
            raise ValueError("Unable to parse indices from %s." % new_s)
        s = s[ind_end + 1:].strip()

        val_start = s.find('[')
        if val_start == -1:
            raise ValueError("Values array should start with '['.")
        val_end = s.find(']')
        if val_end == -1:
            raise ValueError("Values array should end with ']'.")
        val_list = s[val_start + 1: val_end].split(',')
        try:
            values = [float(val) for val in val_list]
        except ValueError:
            raise ValueError("Unable to parse values from %s." % s)
        return SparseVector(size, indices, values)

    def dot(self, other):
        """
        Dot product with a SparseVector or 1- or 2-dimensional Numpy array.

        >>> a = SparseVector(4, [1, 3], [3.0, 4.0])
        >>> a.dot(a)
        25.0
        >>> a.dot(array.array('d', [1., 2., 3., 4.]))
        22.0
        >>> b = SparseVector(4, [2, 4], [1.0, 2.0])
        >>> a.dot(b)
        0.0
        >>> a.dot(np.array([[1, 1], [2, 2], [3, 3], [4, 4]]))
        array([ 22.,  22.])
        >>> a.dot([1., 2., 3.])
        Traceback (most recent call last):
            ...
        AssertionError: dimension mismatch
        >>> a.dot(np.array([1., 2.]))
        Traceback (most recent call last):
            ...
        AssertionError: dimension mismatch
        >>> a.dot(DenseVector([1., 2.]))
        Traceback (most recent call last):
            ...
        AssertionError: dimension mismatch
        >>> a.dot(np.zeros((3, 2)))
        Traceback (most recent call last):
            ...
        AssertionError: dimension mismatch
        """

        if isinstance(other, np.ndarray):
            if other.ndim not in [2, 1]:
                raise ValueError("Cannot call dot with %d-dimensional array" % other.ndim)
            assert len(self) == other.shape[0], "dimension mismatch"
            return np.dot(self.values, other[self.indices])

        assert len(self) == _vector_size(other), "dimension mismatch"

        if isinstance(other, DenseVector):
            return np.dot(other.array[self.indices], self.values)

        elif isinstance(other, SparseVector):
            # Find out common indices.
            self_cmind = np.in1d(self.indices, other.indices, assume_unique=True)
            self_values = self.values[self_cmind]
            if self_values.size == 0:
                return 0.0
            else:
                other_cmind = np.in1d(other.indices, self.indices, assume_unique=True)
                return np.dot(self_values, other.values[other_cmind])

        else:
            return self.dot(_convert_to_vector(other))

    def squared_distance(self, other):
        """
        Squared distance from a SparseVector or 1-dimensional NumPy array.

        >>> a = SparseVector(4, [1, 3], [3.0, 4.0])
        >>> a.squared_distance(a)
        0.0
        >>> a.squared_distance(array.array('d', [1., 2., 3., 4.]))
        11.0
        >>> a.squared_distance(np.array([1., 2., 3., 4.]))
        11.0
        >>> b = SparseVector(4, [2, 4], [1.0, 2.0])
        >>> a.squared_distance(b)
        30.0
        >>> b.squared_distance(a)
        30.0
        >>> b.squared_distance([1., 2.])
        Traceback (most recent call last):
            ...
        AssertionError: dimension mismatch
        >>> b.squared_distance(SparseVector(3, [1,], [1.0,]))
        Traceback (most recent call last):
            ...
        AssertionError: dimension mismatch
        """
        assert len(self) == _vector_size(other), "dimension mismatch"

        if isinstance(other, np.ndarray) or isinstance(other, DenseVector):
            if isinstance(other, np.ndarray) and other.ndim != 1:
                raise Exception("Cannot call squared_distance with %d-dimensional array" %
                                other.ndim)
            if isinstance(other, DenseVector):
                other = other.array
            sparse_ind = np.zeros(other.size, dtype=bool)
            sparse_ind[self.indices] = True
            dist = other[sparse_ind] - self.values
            result = np.dot(dist, dist)

            other_ind = other[~sparse_ind]
            result += np.dot(other_ind, other_ind)
            return result

        elif isinstance(other, SparseVector):
            result = 0.0
            i, j = 0, 0
            while i < len(self.indices) and j < len(other.indices):
                if self.indices[i] == other.indices[j]:
                    diff = self.values[i] - other.values[j]
                    result += diff * diff
                    i += 1
                    j += 1
                elif self.indices[i] < other.indices[j]:
                    result += self.values[i] * self.values[i]
                    i += 1
                else:
                    result += other.values[j] * other.values[j]
                    j += 1
            while i < len(self.indices):
                result += self.values[i] * self.values[i]
                i += 1
            while j < len(other.indices):
                result += other.values[j] * other.values[j]
                j += 1
            return result
        else:
            return self.squared_distance(_convert_to_vector(other))

    def toArray(self):
        """
        Returns a copy of this SparseVector as a 1-dimensional NumPy array.
        """
        arr = np.zeros((self.size,), dtype=np.float64)
        arr[self.indices] = self.values
        return arr

    def __len__(self):
        return self.size

    def __str__(self):
        inds = "[" + ",".join([str(i) for i in self.indices]) + "]"
        vals = "[" + ",".join([str(v) for v in self.values]) + "]"
        return "(" + ",".join((str(self.size), inds, vals)) + ")"

    def __repr__(self):
        inds = self.indices
        vals = self.values
        entries = ", ".join(["{0}: {1}".format(inds[i], _format_float(vals[i]))
                             for i in xrange(len(inds))])
        return "SparseVector({0}, {{{1}}})".format(self.size, entries)

    def __eq__(self, other):
        """
        Test SparseVectors for equality.

        >>> v1 = SparseVector(4, [(1, 1.0), (3, 5.5)])
        >>> v2 = SparseVector(4, [(1, 1.0), (3, 5.5)])
        >>> v1 == v2
        True
        >>> v1 != v2
        False
        """
        return (isinstance(other, self.__class__)
                and other.size == self.size
                and np.array_equal(other.indices, self.indices)
                and np.array_equal(other.values, self.values))

    def __getitem__(self, index):
        inds = self.indices
        vals = self.values
        if not isinstance(index, int):
            raise TypeError(
                "Indices must be of type integer, got type %s" % type(index))
        if index < 0:
            index += self.size
        if index >= self.size or index < 0:
            raise ValueError("Index %d out of bounds." % index)

        insert_index = np.searchsorted(inds, index)
        row_ind = inds[insert_index]
        if row_ind == index:
            return vals[insert_index]
        return 0.

    def __ne__(self, other):
        return not self.__eq__(other)


class Vectors(object):

    """
    Factory methods for working with vectors. Note that dense vectors
    are simply represented as NumPy array objects, so there is no need
    to covert them for use in MLlib. For sparse vectors, the factory
    methods in this class create an MLlib-compatible type, or users
    can pass in SciPy's C{scipy.sparse} column vectors.
    """

    @staticmethod
    def sparse(size, *args):
        """
        Create a sparse vector, using either a dictionary, a list of
        (index, value) pairs, or two separate arrays of indices and
        values (sorted by index).

        :param size: Size of the vector.
        :param args: Non-zero entries, as a dictionary, list of tupes,
                     or two sorted lists containing indices and values.

        >>> Vectors.sparse(4, {1: 1.0, 3: 5.5})
        SparseVector(4, {1: 1.0, 3: 5.5})
        >>> Vectors.sparse(4, [(1, 1.0), (3, 5.5)])
        SparseVector(4, {1: 1.0, 3: 5.5})
        >>> Vectors.sparse(4, [1, 3], [1.0, 5.5])
        SparseVector(4, {1: 1.0, 3: 5.5})
        """
        return SparseVector(size, *args)

    @staticmethod
    def dense(*elements):
        """
        Create a dense vector of 64-bit floats from a Python list or numbers.

        >>> Vectors.dense([1, 2, 3])
        DenseVector([1.0, 2.0, 3.0])
        >>> Vectors.dense(1.0, 2.0)
        DenseVector([1.0, 2.0])
        """
<<<<<<< HEAD
        if isinstance(elements, (int, float)):
            elements = [elements]
=======
        if len(elements) == 1 and not isinstance(elements[0], (float, int, long)):
            # it's list, numpy.array or other iterable object.
            elements = elements[0]
>>>>>>> 79ec0729
        return DenseVector(elements)

    @staticmethod
    def stringify(vector):
        """
        Converts a vector into a string, which can be recognized by
        Vectors.parse().

        >>> Vectors.stringify(Vectors.sparse(2, [1], [1.0]))
        '(2,[1],[1.0])'
        >>> Vectors.stringify(Vectors.dense([0.0, 1.0]))
        '[0.0,1.0]'
        """
        return str(vector)

    @staticmethod
    def squared_distance(v1, v2):
        """
        Squared distance between two vectors.
        a and b can be of type SparseVector, DenseVector, np.ndarray
        or array.array.

        >>> a = Vectors.sparse(4, [(0, 1), (3, 4)])
        >>> b = Vectors.dense([2, 5, 4, 1])
        >>> a.squared_distance(b)
        51.0
        """
        v1, v2 = _convert_to_vector(v1), _convert_to_vector(v2)
        return v1.squared_distance(v2)

    @staticmethod
    def norm(vector, p):
        """
        Find norm of the given vector.
        """
        return _convert_to_vector(vector).norm(p)

    @staticmethod
    def parse(s):
        """Parse a string representation back into the Vector.

        >>> Vectors.parse('[2,1,2 ]')
        DenseVector([2.0, 1.0, 2.0])
        >>> Vectors.parse(' ( 100,  [0],  [2])')
        SparseVector(100, {0: 2.0})
        """
        if s.find('(') == -1 and s.find('[') != -1:
            return DenseVector.parse(s)
        elif s.find('(') != -1:
            return SparseVector.parse(s)
        else:
            raise ValueError(
                "Cannot find tokens '[' or '(' from the input string.")

    @staticmethod
    def zeros(size):
        return DenseVector(np.zeros(size))


class Matrix(object):

    __UDT__ = MatrixUDT()

    """
    Represents a local matrix.
    """
    def __init__(self, numRows, numCols, isTransposed=False):
        self.numRows = numRows
        self.numCols = numCols
        self.isTransposed = isTransposed

    def toArray(self):
        """
        Returns its elements in a NumPy ndarray.
        """
        raise NotImplementedError

    @staticmethod
    def _convert_to_array(array_like, dtype):
        """
        Convert Matrix attributes which are array-like or buffer to array.
        """
        if isinstance(array_like, bytes):
            return np.frombuffer(array_like, dtype=dtype)
        return np.asarray(array_like, dtype=dtype)


class DenseMatrix(Matrix):
    """
    Column-major dense matrix.
    """
    def __init__(self, numRows, numCols, values, isTransposed=False):
        Matrix.__init__(self, numRows, numCols, isTransposed)
        values = self._convert_to_array(values, np.float64)
        assert len(values) == numRows * numCols
        self.values = values

    def __reduce__(self):
        return DenseMatrix, (
            self.numRows, self.numCols, self.values.tostring(),
            int(self.isTransposed))

    def __str__(self):
        """
        Pretty printing of a DenseMatrix

        >>> dm = DenseMatrix(2, 2, range(4))
        >>> print(dm)
        DenseMatrix([[ 0.,  2.],
                     [ 1.,  3.]])
        >>> dm = DenseMatrix(2, 2, range(4), isTransposed=True)
        >>> print(dm)
        DenseMatrix([[ 0.,  1.],
                     [ 2.,  3.]])
        """
        # Inspired by __repr__ in scipy matrices.
        array_lines = repr(self.toArray()).splitlines()

        # We need to adjust six spaces which is the difference in number
        # of letters between "DenseMatrix" and "array"
        x = '\n'.join([(" " * 6 + line) for line in array_lines[1:]])
        return array_lines[0].replace("array", "DenseMatrix") + "\n" + x

    def __repr__(self):
        """
        Representation of a DenseMatrix

        >>> dm = DenseMatrix(2, 2, range(4))
        >>> dm
        DenseMatrix(2, 2, [0.0, 1.0, 2.0, 3.0], False)
        """
        # If the number of values are less than seventeen then return as it is.
        # Else return first eight values and last eight values.
        if len(self.values) < 17:
            entries = _format_float_list(self.values)
        else:
            entries = (
                _format_float_list(self.values[:8]) +
                ["..."] +
                _format_float_list(self.values[-8:])
            )

        entries = ", ".join(entries)
        return "DenseMatrix({0}, {1}, [{2}], {3})".format(
            self.numRows, self.numCols, entries, self.isTransposed)

    def toArray(self):
        """
        Return an numpy.ndarray

        >>> m = DenseMatrix(2, 2, range(4))
        >>> m.toArray()
        array([[ 0.,  2.],
               [ 1.,  3.]])
        """
        if self.isTransposed:
            return np.asfortranarray(
                self.values.reshape((self.numRows, self.numCols)))
        else:
            return self.values.reshape((self.numRows, self.numCols), order='F')

    def toSparse(self):
        """Convert to SparseMatrix"""
        if self.isTransposed:
            values = np.ravel(self.toArray(), order='F')
        else:
            values = self.values
        indices = np.nonzero(values)[0]
        colCounts = np.bincount(indices // self.numRows)
        colPtrs = np.cumsum(np.hstack(
            (0, colCounts, np.zeros(self.numCols - colCounts.size))))
        values = values[indices]
        rowIndices = indices % self.numRows

        return SparseMatrix(self.numRows, self.numCols, colPtrs, rowIndices, values)

    def __getitem__(self, indices):
        i, j = indices
        if i < 0 or i >= self.numRows:
            raise ValueError("Row index %d is out of range [0, %d)"
                             % (i, self.numRows))
        if j >= self.numCols or j < 0:
            raise ValueError("Column index %d is out of range [0, %d)"
                             % (j, self.numCols))

        if self.isTransposed:
            return self.values[i * self.numCols + j]
        else:
            return self.values[i + j * self.numRows]

    def __eq__(self, other):
        if (not isinstance(other, DenseMatrix) or
                self.numRows != other.numRows or
                self.numCols != other.numCols):
            return False

        self_values = np.ravel(self.toArray(), order='F')
        other_values = np.ravel(other.toArray(), order='F')
        return all(self_values == other_values)


class SparseMatrix(Matrix):
    """Sparse Matrix stored in CSC format."""
    def __init__(self, numRows, numCols, colPtrs, rowIndices, values,
                 isTransposed=False):
        Matrix.__init__(self, numRows, numCols, isTransposed)
        self.colPtrs = self._convert_to_array(colPtrs, np.int32)
        self.rowIndices = self._convert_to_array(rowIndices, np.int32)
        self.values = self._convert_to_array(values, np.float64)

        if self.isTransposed:
            if self.colPtrs.size != numRows + 1:
                raise ValueError("Expected colPtrs of size %d, got %d."
                                 % (numRows + 1, self.colPtrs.size))
        else:
            if self.colPtrs.size != numCols + 1:
                raise ValueError("Expected colPtrs of size %d, got %d."
                                 % (numCols + 1, self.colPtrs.size))
        if self.rowIndices.size != self.values.size:
            raise ValueError("Expected rowIndices of length %d, got %d."
                             % (self.rowIndices.size, self.values.size))

    def __str__(self):
        """
        Pretty printing of a SparseMatrix

        >>> sm1 = SparseMatrix(2, 2, [0, 2, 3], [0, 1, 1], [2, 3, 4])
        >>> print(sm1)
        2 X 2 CSCMatrix
        (0,0) 2.0
        (1,0) 3.0
        (1,1) 4.0
        >>> sm1 = SparseMatrix(2, 2, [0, 2, 3], [0, 1, 1], [2, 3, 4], True)
        >>> print(sm1)
        2 X 2 CSRMatrix
        (0,0) 2.0
        (0,1) 3.0
        (1,1) 4.0
        """
        spstr = "{0} X {1} ".format(self.numRows, self.numCols)
        if self.isTransposed:
            spstr += "CSRMatrix\n"
        else:
            spstr += "CSCMatrix\n"

        cur_col = 0
        smlist = []

        # Display first 16 values.
        if len(self.values) <= 16:
            zipindval = zip(self.rowIndices, self.values)
        else:
            zipindval = zip(self.rowIndices[:16], self.values[:16])
        for i, (rowInd, value) in enumerate(zipindval):
            if self.colPtrs[cur_col + 1] <= i:
                cur_col += 1
            if self.isTransposed:
                smlist.append('({0},{1}) {2}'.format(
                    cur_col, rowInd, _format_float(value)))
            else:
                smlist.append('({0},{1}) {2}'.format(
                    rowInd, cur_col, _format_float(value)))
        spstr += "\n".join(smlist)

        if len(self.values) > 16:
            spstr += "\n.." * 2
        return spstr

    def __repr__(self):
        """
        Representation of a SparseMatrix

        >>> sm1 = SparseMatrix(2, 2, [0, 2, 3], [0, 1, 1], [2, 3, 4])
        >>> sm1
        SparseMatrix(2, 2, [0, 2, 3], [0, 1, 1], [2.0, 3.0, 4.0], False)
        """
        rowIndices = list(self.rowIndices)
        colPtrs = list(self.colPtrs)

        if len(self.values) <= 16:
            values = _format_float_list(self.values)

        else:
            values = (
                _format_float_list(self.values[:8]) +
                ["..."] +
                _format_float_list(self.values[-8:])
            )
            rowIndices = rowIndices[:8] + ["..."] + rowIndices[-8:]

        if len(self.colPtrs) > 16:
            colPtrs = colPtrs[:8] + ["..."] + colPtrs[-8:]

        values = ", ".join(values)
        rowIndices = ", ".join([str(ind) for ind in rowIndices])
        colPtrs = ", ".join([str(ptr) for ptr in colPtrs])
        return "SparseMatrix({0}, {1}, [{2}], [{3}], [{4}], {5})".format(
            self.numRows, self.numCols, colPtrs, rowIndices,
            values, self.isTransposed)

    def __reduce__(self):
        return SparseMatrix, (
            self.numRows, self.numCols, self.colPtrs.tostring(),
            self.rowIndices.tostring(), self.values.tostring(),
            int(self.isTransposed))

    def __getitem__(self, indices):
        i, j = indices
        if i < 0 or i >= self.numRows:
            raise ValueError("Row index %d is out of range [0, %d)"
                             % (i, self.numRows))
        if j < 0 or j >= self.numCols:
            raise ValueError("Column index %d is out of range [0, %d)"
                             % (j, self.numCols))

        # If a CSR matrix is given, then the row index should be searched
        # for in ColPtrs, and the column index should be searched for in the
        # corresponding slice obtained from rowIndices.
        if self.isTransposed:
            j, i = i, j

        colStart = self.colPtrs[j]
        colEnd = self.colPtrs[j + 1]
        nz = self.rowIndices[colStart: colEnd]
        ind = np.searchsorted(nz, i) + colStart
        if ind < colEnd and self.rowIndices[ind] == i:
            return self.values[ind]
        else:
            return 0.0

    def toArray(self):
        """
        Return an numpy.ndarray
        """
        A = np.zeros((self.numRows, self.numCols), dtype=np.float64, order='F')
        for k in xrange(self.colPtrs.size - 1):
            startptr = self.colPtrs[k]
            endptr = self.colPtrs[k + 1]
            if self.isTransposed:
                A[k, self.rowIndices[startptr:endptr]] = self.values[startptr:endptr]
            else:
                A[self.rowIndices[startptr:endptr], k] = self.values[startptr:endptr]
        return A

    def toDense(self):
        densevals = np.ravel(self.toArray(), order='F')
        return DenseMatrix(self.numRows, self.numCols, densevals)

    # TODO: More efficient implementation:
    def __eq__(self, other):
        return np.all(self.toArray() == other.toArray())


class Matrices(object):
    @staticmethod
    def dense(numRows, numCols, values):
        """
        Create a DenseMatrix
        """
        return DenseMatrix(numRows, numCols, values)

    @staticmethod
    def sparse(numRows, numCols, colPtrs, rowIndices, values):
        """
        Create a SparseMatrix
        """
        return SparseMatrix(numRows, numCols, colPtrs, rowIndices, values)


def _test():
    import doctest
    (failure_count, test_count) = doctest.testmod(optionflags=doctest.ELLIPSIS)
    if failure_count:
        exit(-1)

if __name__ == "__main__":
    _test()<|MERGE_RESOLUTION|>--- conflicted
+++ resolved
@@ -780,14 +780,9 @@
         >>> Vectors.dense(1.0, 2.0)
         DenseVector([1.0, 2.0])
         """
-<<<<<<< HEAD
-        if isinstance(elements, (int, float)):
-            elements = [elements]
-=======
         if len(elements) == 1 and not isinstance(elements[0], (float, int, long)):
             # it's list, numpy.array or other iterable object.
             elements = elements[0]
->>>>>>> 79ec0729
         return DenseVector(elements)
 
     @staticmethod
