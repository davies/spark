#
# Licensed to the Apache Software Foundation (ASF) under one or more
# contributor license agreements.  See the NOTICE file distributed with
# this work for additional information regarding copyright ownership.
# The ASF licenses this file to You under the Apache License, Version 2.0
# (the "License"); you may not use this file except in compliance with
# the License.  You may obtain a copy of the License at
#
#    http://www.apache.org/licenses/LICENSE-2.0
#
# Unless required by applicable law or agreed to in writing, software
# distributed under the License is distributed on an "AS IS" BASIS,
# WITHOUT WARRANTIES OR CONDITIONS OF ANY KIND, either express or implied.
# See the License for the specific language governing permissions and
# limitations under the License.
#

from math import exp

import numpy
from numpy import array

from pyspark import RDD
from pyspark.mllib.common import callMLlibFunc
from pyspark.mllib.linalg import SparseVector, _convert_to_vector
from pyspark.mllib.regression import LabeledPoint, LinearModel, _regression_train_wrapper


__all__ = ['LogisticRegressionModel', 'LogisticRegressionWithSGD', 'LogisticRegressionWithLBFGS',
           'SVMModel', 'SVMWithSGD', 'NaiveBayesModel', 'NaiveBayes']


class LinearBinaryClassificationModel(LinearModel):
    """
    Represents a linear binary classification model that predicts to whether an
    example is positive (1.0) or negative (0.0).
    """
    def __init__(self, weights, intercept):
        super(LinearBinaryClassificationModel, self).__init__(weights, intercept)
        self._threshold = None

    def setThreshold(self, value):
        """
        :: Experimental ::

        Sets the threshold that separates positive predictions from negative
        predictions. An example with prediction score greater than or equal
        to this threshold is identified as an positive, and negative otherwise.
        """
        self._threshold = value

    def clearThreshold(self):
        """
        :: Experimental ::

        Clears the threshold so that `predict` will output raw prediction scores.
        """
        self._threshold = None

    def predict(self, test):
        """
        Predict values for a single data point or an RDD of points using
        the model trained.
        """
        raise NotImplementedError


class LogisticRegressionModel(LinearBinaryClassificationModel):

    """A linear binary classification model derived from logistic regression.

    >>> data = [
    ...     LabeledPoint(0.0, [0.0, 1.0]),
    ...     LabeledPoint(1.0, [1.0, 0.0]),
    ... ]
    >>> lrm = LogisticRegressionWithSGD.train(sc.parallelize(data))
    >>> lrm.predict([1.0, 0.0])
    1
    >>> lrm.predict([0.0, 1.0])
    0
    >>> lrm.predict(sc.parallelize([[1.0, 0.0], [0.0, 1.0]])).collect()
    [1, 0]
    >>> lrm.clearThreshold()
    >>> lrm.predict([0.0, 1.0])
    0.123...

    >>> sparse_data = [
    ...     LabeledPoint(0.0, SparseVector(2, {0: 0.0})),
    ...     LabeledPoint(1.0, SparseVector(2, {1: 1.0})),
    ...     LabeledPoint(0.0, SparseVector(2, {0: 1.0})),
    ...     LabeledPoint(1.0, SparseVector(2, {1: 2.0}))
    ... ]
    >>> lrm = LogisticRegressionWithSGD.train(sc.parallelize(sparse_data))
    >>> lrm.predict(array([0.0, 1.0]))
    1
    >>> lrm.predict(array([1.0, 0.0]))
    0
    >>> lrm.predict(SparseVector(2, {1: 1.0}))
    1
    >>> lrm.predict(SparseVector(2, {0: 1.0}))
    0
    """
    def __init__(self, weights, intercept):
        super(LogisticRegressionModel, self).__init__(weights, intercept)
        self._threshold = 0.5

    def predict(self, x):
        """
        Predict values for a single data point or an RDD of points using
        the model trained.
        """
        if isinstance(x, RDD):
            return x.map(lambda v: self.predict(v))

        x = _convert_to_vector(x)
        margin = self.weights.dot(x) + self._intercept
        if margin > 0:
            prob = 1 / (1 + exp(-margin))
        else:
            exp_margin = exp(margin)
            prob = exp_margin / (1 + exp_margin)
        if self._threshold is None:
            return prob
        else:
            return 1 if prob > self._threshold else 0


class LogisticRegressionWithSGD(object):

    @classmethod
    def train(cls, data, iterations=100, step=1.0, miniBatchFraction=1.0,
              initialWeights=None, regParam=0.01, regType="l2", intercept=False):
        """
        Train a logistic regression model on the given data.

        :param data:              The training data, an RDD of LabeledPoint.
        :param iterations:        The number of iterations (default: 100).
        :param step:              The step parameter used in SGD
                                  (default: 1.0).
        :param miniBatchFraction: Fraction of data to be used for each SGD
                                  iteration.
        :param initialWeights:    The initial weights (default: None).
        :param regParam:          The regularizer parameter (default: 0.01).
        :param regType:           The type of regularizer used for training
                                  our model.

                                  :Allowed values:
                                     - "l1" for using L1 regularization
                                     - "l2" for using L2 regularization
                                     - None for no regularization

                                     (default: "l2")

        :param intercept:         Boolean parameter which indicates the use
                                  or not of the augmented representation for
                                  training data (i.e. whether bias features
                                  are activated or not).
        """
        def train(rdd, i):
            return callMLlibFunc("trainLogisticRegressionModelWithSGD", rdd, int(iterations),
                                 float(step), float(miniBatchFraction), i, float(regParam), regType,
                                 bool(intercept))

        return _regression_train_wrapper(train, LogisticRegressionModel, data, initialWeights)


<<<<<<< HEAD
class LogisticRegressionWithLBFGS(object):

    @classmethod
    def train(cls, data, iterations=100, initialWeights=None, regParam=0.01, regType="l2",
              intercept=False, corrections=10, tolerance=1e-4):
        """
        Train a logistic regression model on the given data.

        :param data:           The training data, an RDD of LabeledPoint.
        :param iterations:     The number of iterations (default: 100).
        :param initialWeights: The initial weights (default: None).
        :param regParam:       The regularizer parameter (default: 0.01).
        :param regType:        The type of regularizer used for training
                               our model.

                               :Allowed values:
                                 - "l1" for using L1 regularization
                                 - "l2" for using L2 regularization
                                 - None for no regularization

                                 (default: "l2")

        :param intercept:      Boolean parameter which indicates the use
                               or not of the augmented representation for
                               training data (i.e. whether bias features
                               are activated or not).
        :param corrections:    The number of corrections used in the LBFGS
                               update (default: 10).
        :param tolerance:      The convergence tolerance of iterations for
                               L-BFGS (default: 1e-4).

        >>> data = [
        ...     LabeledPoint(0.0, [0.0, 1.0]),
        ...     LabeledPoint(1.0, [1.0, 0.0]),
        ... ]
        >>> lrm = LogisticRegressionWithLBFGS.train(sc.parallelize(data))
        >>> lrm.predict([1.0, 0.0])
        1
        >>> lrm.predict([0.0, 1.0])
        0
        """
        def train(rdd, i):
            return callMLlibFunc("trainLogisticRegressionModelWithLBFGS", rdd, int(iterations), i,
                                 float(regParam), str(regType), bool(intercept), int(corrections),
                                 float(tolerance))

        return _regression_train_wrapper(train, LogisticRegressionModel, data, initialWeights)


class SVMModel(LinearModel):
=======
class SVMModel(LinearBinaryClassificationModel):
>>>>>>> bfebfd8b

    """A support vector machine.

    >>> data = [
    ...     LabeledPoint(0.0, [0.0]),
    ...     LabeledPoint(1.0, [1.0]),
    ...     LabeledPoint(1.0, [2.0]),
    ...     LabeledPoint(1.0, [3.0])
    ... ]
    >>> svm = SVMWithSGD.train(sc.parallelize(data))
    >>> svm.predict([1.0])
    1
    >>> svm.predict(sc.parallelize([[1.0]])).collect()
    [1]
    >>> svm.clearThreshold()
    >>> svm.predict(array([1.0]))
    1.25...

    >>> sparse_data = [
    ...     LabeledPoint(0.0, SparseVector(2, {0: -1.0})),
    ...     LabeledPoint(1.0, SparseVector(2, {1: 1.0})),
    ...     LabeledPoint(0.0, SparseVector(2, {0: 0.0})),
    ...     LabeledPoint(1.0, SparseVector(2, {1: 2.0}))
    ... ]
    >>> svm = SVMWithSGD.train(sc.parallelize(sparse_data))
    >>> svm.predict(SparseVector(2, {1: 1.0}))
    1
    >>> svm.predict(SparseVector(2, {0: -1.0}))
    0
    """
    def __init__(self, weights, intercept):
        super(SVMModel, self).__init__(weights, intercept)
        self._threshold = 0.0

    def predict(self, x):
        """
        Predict values for a single data point or an RDD of points using
        the model trained.
        """
        if isinstance(x, RDD):
            return x.map(lambda v: self.predict(v))

        x = _convert_to_vector(x)
        margin = self.weights.dot(x) + self.intercept
        if self._threshold is None:
            return margin
        else:
            return 1 if margin > self._threshold else 0


class SVMWithSGD(object):

    @classmethod
    def train(cls, data, iterations=100, step=1.0, regParam=0.01,
              miniBatchFraction=1.0, initialWeights=None, regType="l2", intercept=False):
        """
        Train a support vector machine on the given data.

        :param data:              The training data, an RDD of LabeledPoint.
        :param iterations:        The number of iterations (default: 100).
        :param step:              The step parameter used in SGD
                                  (default: 1.0).
        :param regParam:          The regularizer parameter (default: 0.01).
        :param miniBatchFraction: Fraction of data to be used for each SGD
                                  iteration.
        :param initialWeights:    The initial weights (default: None).
        :param regType:           The type of regularizer used for training
                                  our model.

                                  :Allowed values:
                                     - "l1" for using L1 regularization
                                     - "l2" for using L2 regularization
                                     - None for no regularization

                                     (default: "l2")

        :param intercept:         Boolean parameter which indicates the use
                                  or not of the augmented representation for
                                  training data (i.e. whether bias features
                                  are activated or not).
        """
        def train(rdd, i):
            return callMLlibFunc("trainSVMModelWithSGD", rdd, int(iterations), float(step),
                                 float(regParam), float(miniBatchFraction), i, regType,
                                 bool(intercept))

        return _regression_train_wrapper(train, SVMModel, data, initialWeights)


class NaiveBayesModel(object):

    """
    Model for Naive Bayes classifiers.

    Contains two parameters:
    - pi: vector of logs of class priors (dimension C)
    - theta: matrix of logs of class conditional probabilities (CxD)

    >>> data = [
    ...     LabeledPoint(0.0, [0.0, 0.0]),
    ...     LabeledPoint(0.0, [0.0, 1.0]),
    ...     LabeledPoint(1.0, [1.0, 0.0]),
    ... ]
    >>> model = NaiveBayes.train(sc.parallelize(data))
    >>> model.predict(array([0.0, 1.0]))
    0.0
    >>> model.predict(array([1.0, 0.0]))
    1.0
    >>> model.predict(sc.parallelize([[1.0, 0.0]])).collect()
    [1.0]
    >>> sparse_data = [
    ...     LabeledPoint(0.0, SparseVector(2, {1: 0.0})),
    ...     LabeledPoint(0.0, SparseVector(2, {1: 1.0})),
    ...     LabeledPoint(1.0, SparseVector(2, {0: 1.0}))
    ... ]
    >>> model = NaiveBayes.train(sc.parallelize(sparse_data))
    >>> model.predict(SparseVector(2, {1: 1.0}))
    0.0
    >>> model.predict(SparseVector(2, {0: 1.0}))
    1.0
    """

    def __init__(self, labels, pi, theta):
        self.labels = labels
        self.pi = pi
        self.theta = theta

    def predict(self, x):
        """Return the most likely class for a data vector or an RDD of vectors"""
        if isinstance(x, RDD):
            return x.map(lambda v: self.predict(v))
        x = _convert_to_vector(x)
        return self.labels[numpy.argmax(self.pi + x.dot(self.theta.transpose()))]


class NaiveBayes(object):

    @classmethod
    def train(cls, data, lambda_=1.0):
        """
        Train a Naive Bayes model given an RDD of (label, features) vectors.

        This is the Multinomial NB (U{http://tinyurl.com/lsdw6p}) which can
        handle all kinds of discrete data.  For example, by converting
        documents into TF-IDF vectors, it can be used for document
        classification.  By making every vector a 0-1 vector, it can also be
        used as Bernoulli NB (U{http://tinyurl.com/p7c96j6}).

        :param data: RDD of LabeledPoint.
        :param lambda_: The smoothing parameter
        """
        first = data.first()
        if not isinstance(first, LabeledPoint):
            raise ValueError("`data` should be an RDD of LabeledPoint")
        labels, pi, theta = callMLlibFunc("trainNaiveBayes", data, lambda_)
        return NaiveBayesModel(labels.toArray(), pi.toArray(), numpy.array(theta))


def _test():
    import doctest
    from pyspark import SparkContext
    import pyspark.mllib.classification
    globs = pyspark.mllib.classification.__dict__.copy()
    globs['sc'] = SparkContext('local[4]', 'PythonTest', batchSize=2)
    (failure_count, test_count) = doctest.testmod(globs=globs, optionflags=doctest.ELLIPSIS)
    globs['sc'].stop()
    if failure_count:
        exit(-1)

if __name__ == "__main__":
    _test()<|MERGE_RESOLUTION|>--- conflicted
+++ resolved
@@ -164,7 +164,6 @@
         return _regression_train_wrapper(train, LogisticRegressionModel, data, initialWeights)
 
 
-<<<<<<< HEAD
 class LogisticRegressionWithLBFGS(object):
 
     @classmethod
@@ -214,10 +213,7 @@
         return _regression_train_wrapper(train, LogisticRegressionModel, data, initialWeights)
 
 
-class SVMModel(LinearModel):
-=======
 class SVMModel(LinearBinaryClassificationModel):
->>>>>>> bfebfd8b
 
     """A support vector machine.
 
