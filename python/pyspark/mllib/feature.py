#
# Licensed to the Apache Software Foundation (ASF) under one or more
# contributor license agreements.  See the NOTICE file distributed with
# this work for additional information regarding copyright ownership.
# The ASF licenses this file to You under the Apache License, Version 2.0
# (the "License"); you may not use this file except in compliance with
# the License.  You may obtain a copy of the License at
#
#    http://www.apache.org/licenses/LICENSE-2.0
#
# Unless required by applicable law or agreed to in writing, software
# distributed under the License is distributed on an "AS IS" BASIS,
# WITHOUT WARRANTIES OR CONDITIONS OF ANY KIND, either express or implied.
# See the License for the specific language governing permissions and
# limitations under the License.
#

"""
Python package for feature in MLlib.
"""
from __future__ import absolute_import

import sys
import warnings
import random
import binascii
if sys.version >= '3':
    basestring = str
    unicode = str

from py4j.protocol import Py4JJavaError

from pyspark import SparkContext
from pyspark.rdd import RDD, ignore_unicode_prefix
from pyspark.mllib.common import callMLlibFunc, JavaModelWrapper
from pyspark.mllib.linalg import Vectors, _convert_to_vector

__all__ = ['Normalizer', 'StandardScalerModel', 'StandardScaler',
           'HashingTF', 'IDFModel', 'IDF', 'Word2Vec', 'Word2VecModel']


class VectorTransformer(object):
    """
    .. note:: DeveloperApi

    Base class for transformation of a vector or RDD of vector
    """
    def transform(self, vector):
        """
        Applies transformation on a vector.

        :param vector: vector to be transformed.
        """
        raise NotImplementedError


class Normalizer(VectorTransformer):
    """
    .. note:: Experimental

    Normalizes samples individually to unit L\ :sup:`p`\  norm

    For any 1 <= `p` < float('inf'), normalizes samples using
    sum(abs(vector) :sup:`p`) :sup:`(1/p)` as norm.

    For `p` = float('inf'), max(abs(vector)) will be used as norm for
    normalization.

    >>> v = Vectors.dense(range(3))
    >>> nor = Normalizer(1)
    >>> nor.transform(v)
    DenseVector([0.0, 0.3333, 0.6667])

    >>> rdd = sc.parallelize([v])
    >>> nor.transform(rdd).collect()
    [DenseVector([0.0, 0.3333, 0.6667])]

    >>> nor2 = Normalizer(float("inf"))
    >>> nor2.transform(v)
    DenseVector([0.0, 0.5, 1.0])
    """
    def __init__(self, p=2.0):
        """
        :param p: Normalization in L^p^ space, p = 2 by default.
        """
        assert p >= 1.0, "p should be greater than 1.0"
        self.p = float(p)

    def transform(self, vector):
        """
        Applies unit length normalization on a vector.

        :param vector: vector or RDD of vector to be normalized.
        :return: normalized vector. If the norm of the input is zero, it
                will return the input vector.
        """
        sc = SparkContext._active_spark_context
        assert sc is not None, "SparkContext should be initialized first"
        if isinstance(vector, RDD):
            vector = vector.map(_convert_to_vector)
        else:
            vector = _convert_to_vector(vector)
        return callMLlibFunc("normalizeVector", self.p, vector)


class JavaVectorTransformer(JavaModelWrapper, VectorTransformer):
    """
    Wrapper for the model in JVM
    """

    def transform(self, vector):
        if isinstance(vector, RDD):
            vector = vector.map(_convert_to_vector)
        else:
            vector = _convert_to_vector(vector)
        return self.call("transform", vector)


class StandardScalerModel(JavaVectorTransformer):
    """
    .. note:: Experimental

    Represents a StandardScaler model that can transform vectors.
    """
    def transform(self, vector):
        """
        Applies standardization transformation on a vector.

        Note: In Python, transform cannot currently be used within
              an RDD transformation or action.
              Call transform directly on the RDD instead.

        :param vector: Vector or RDD of Vector to be standardized.
        :return: Standardized vector. If the variance of a column is
                 zero, it will return default `0.0` for the column with
                 zero variance.
        """
        return JavaVectorTransformer.transform(self, vector)


class StandardScaler(object):
    """
    .. note:: Experimental

    Standardizes features by removing the mean and scaling to unit
    variance using column summary statistics on the samples in the
    training set.

    >>> vs = [Vectors.dense([-2.0, 2.3, 0]), Vectors.dense([3.8, 0.0, 1.9])]
    >>> dataset = sc.parallelize(vs)
    >>> standardizer = StandardScaler(True, True)
    >>> model = standardizer.fit(dataset)
    >>> result = model.transform(dataset)
    >>> for r in result.collect(): r
    DenseVector([-0.7071, 0.7071, -0.7071])
    DenseVector([0.7071, -0.7071, 0.7071])
    """
    def __init__(self, withMean=False, withStd=True):
        """
        :param withMean: False by default. Centers the data with mean
                 before scaling. It will build a dense output, so this
                 does not work on sparse input and will raise an
                 exception.
        :param withStd: True by default. Scales the data to unit
                 standard deviation.
        """
        if not (withMean or withStd):
            warnings.warn("Both withMean and withStd are false. The model does nothing.")
        self.withMean = withMean
        self.withStd = withStd

    def fit(self, dataset):
        """
        Computes the mean and variance and stores as a model to be used
        for later scaling.

        :param data: The data used to compute the mean and variance
                 to build the transformation model.
        :return: a StandardScalarModel
        """
        dataset = dataset.map(_convert_to_vector)
        jmodel = callMLlibFunc("fitStandardScaler", self.withMean, self.withStd, dataset)
        return StandardScalerModel(jmodel)


class HashingTF(object):
    """
    .. note:: Experimental

    Maps a sequence of terms to their term frequencies using the hashing
    trick.

    Note: the terms must be hashable (can not be dict/set/list...).

    >>> htf = HashingTF(100)
    >>> doc = u"a a b b c d".split(u" ")
    >>> htf.transform(doc)
    SparseVector(100, {55: 1.0, 59: 2.0, 81: 2.0, 88: 1.0})
    """
    def __init__(self, numFeatures=1 << 20):
        """
        :param numFeatures: number of features (default: 2^20)
        """
        self.numFeatures = numFeatures

    def indexOf(self, term):
        """ Returns the index of the input term. """
        # hash of string is not portable in Python 3
        if isinstance(term, unicode):
            term = term.encode('utf-8')
        return (binascii.crc32(term) & 0x7FFFFFFF) % self.numFeatures

    def transform(self, document):
        """
        Transforms the input document (list of terms) to term frequency
        vectors, or transform the RDD of document to RDD of term
        frequency vectors.
        """
        if isinstance(document, RDD):
            return document.map(self.transform)

        freq = {}
        for term in document:
            i = self.indexOf(term)
            freq[i] = freq.get(i, 0) + 1.0
        return Vectors.sparse(self.numFeatures, freq.items())


class IDFModel(JavaVectorTransformer):
    """
    Represents an IDF model that can transform term frequency vectors.
    """
    def transform(self, x):
        """
        Transforms term frequency (TF) vectors to TF-IDF vectors.

        If `minDocFreq` was set for the IDF calculation,
        the terms which occur in fewer than `minDocFreq`
        documents will have an entry of 0.

        Note: In Python, transform cannot currently be used within
              an RDD transformation or action.
              Call transform directly on the RDD instead.

        :param x: an RDD of term frequency vectors or a term frequency
                 vector
        :return: an RDD of TF-IDF vectors or a TF-IDF vector
        """
        if isinstance(x, RDD):
            return JavaVectorTransformer.transform(self, x)

        x = _convert_to_vector(x)
        return JavaVectorTransformer.transform(self, x)

    def idf(self):
        """
        Returns the current IDF vector.
        """
        return self.call('idf')


class IDF(object):
    """
    .. note:: Experimental

    Inverse document frequency (IDF).

    The standard formulation is used: `idf = log((m + 1) / (d(t) + 1))`,
    where `m` is the total number of documents and `d(t)` is the number
    of documents that contain term `t`.

    This implementation supports filtering out terms which do not appear
    in a minimum number of documents (controlled by the variable
    `minDocFreq`). For terms that are not in at least `minDocFreq`
    documents, the IDF is found as 0, resulting in TF-IDFs of 0.

    >>> n = 4
    >>> freqs = [Vectors.sparse(n, (1, 3), (1.0, 2.0)),
    ...          Vectors.dense([0.0, 1.0, 2.0, 3.0]),
    ...          Vectors.sparse(n, [1], [1.0])]
    >>> data = sc.parallelize(freqs)
    >>> idf = IDF()
    >>> model = idf.fit(data)
    >>> tfidf = model.transform(data)
    >>> for r in tfidf.collect(): r
    SparseVector(4, {1: 0.0, 3: 0.5754})
    DenseVector([0.0, 0.0, 1.3863, 0.863])
    SparseVector(4, {1: 0.0})
    >>> model.transform(Vectors.dense([0.0, 1.0, 2.0, 3.0]))
    DenseVector([0.0, 0.0, 1.3863, 0.863])
    >>> model.transform([0.0, 1.0, 2.0, 3.0])
    DenseVector([0.0, 0.0, 1.3863, 0.863])
    >>> model.transform(Vectors.sparse(n, (1, 3), (1.0, 2.0)))
    SparseVector(4, {1: 0.0, 3: 0.5754})
    """
    def __init__(self, minDocFreq=0):
        """
        :param minDocFreq: minimum of documents in which a term
                           should appear for filtering
        """
        self.minDocFreq = minDocFreq

    def fit(self, dataset):
        """
        Computes the inverse document frequency.

        :param dataset: an RDD of term frequency vectors
        """
        if not isinstance(dataset, RDD):
            raise TypeError("dataset should be an RDD of term frequency vectors")
        jmodel = callMLlibFunc("fitIDF", self.minDocFreq, dataset.map(_convert_to_vector))
        return IDFModel(jmodel)


class Word2VecModel(JavaVectorTransformer):
    """
    class for Word2Vec model
    """
    def transform(self, word):
        """
        Transforms a word to its vector representation

        Note: local use only

        :param word: a word
        :return: vector representation of word(s)
        """
        try:
            return self.call("transform", word)
        except Py4JJavaError:
            raise ValueError("%s not found" % word)

    def findSynonyms(self, word, num):
        """
        Find synonyms of a word

        :param word: a word or a vector representation of word
        :param num: number of synonyms to find
        :return: array of (word, cosineSimilarity)

        Note: local use only
        """
        if not isinstance(word, basestring):
            word = _convert_to_vector(word)
        words, similarity = self.call("findSynonyms", word, num)
        return zip(words, similarity)

    def getVectors(self):
        """
        Returns a map of words to their vector representations.
        """
        return self.call("getVectors")


@ignore_unicode_prefix
class Word2Vec(object):
    """
    Word2Vec creates vector representation of words in a text corpus.
    The algorithm first constructs a vocabulary from the corpus
    and then learns vector representation of words in the vocabulary.
    The vector representation can be used as features in
    natural language processing and machine learning algorithms.

    We used skip-gram model in our implementation and hierarchical
    softmax method to train the model. The variable names in the
    implementation matches the original C implementation.

    For original C implementation,
    see https://code.google.com/p/word2vec/
    For research papers, see
    Efficient Estimation of Word Representations in Vector Space
    and Distributed Representations of Words and Phrases and their
    Compositionality.

    >>> sentence = "a b " * 100 + "a c " * 10
    >>> localDoc = [sentence, sentence]
    >>> doc = sc.parallelize(localDoc).map(lambda line: line.split(" "))
    >>> model = Word2Vec().setVectorSize(10).setSeed(42).fit(doc)

    >>> syms = model.findSynonyms("a", 2)
    >>> [s[0] for s in syms]
    [u'b', u'c']
    >>> vec = model.transform("a")
    >>> syms = model.findSynonyms(vec, 2)
    >>> [s[0] for s in syms]
    [u'b', u'c']
    """
    def __init__(self):
        """
        Construct Word2Vec instance
        """
        self.vectorSize = 100
        self.learningRate = 0.025
        self.numPartitions = 1
        self.numIterations = 1
<<<<<<< HEAD
        self.seed = random.randint(0, sys.maxsize)
=======
        self.seed = random.randint(0, sys.maxint)
        self.minCount = 5
>>>>>>> 9fe41252

    def setVectorSize(self, vectorSize):
        """
        Sets vector size (default: 100).
        """
        self.vectorSize = vectorSize
        return self

    def setLearningRate(self, learningRate):
        """
        Sets initial learning rate (default: 0.025).
        """
        self.learningRate = learningRate
        return self

    def setNumPartitions(self, numPartitions):
        """
        Sets number of partitions (default: 1). Use a small number for
        accuracy.
        """
        self.numPartitions = numPartitions
        return self

    def setNumIterations(self, numIterations):
        """
        Sets number of iterations (default: 1), which should be smaller
        than or equal to number of partitions.
        """
        self.numIterations = numIterations
        return self

    def setSeed(self, seed):
        """
        Sets random seed.
        """
        self.seed = seed
        return self

    def setMinCount(self, minCount):
        """
        Sets minCount, the minimum number of times a token must appear
        to be included in the word2vec model's vocabulary (default: 5).
        """
        self.minCount = minCount
        return self

    def fit(self, data):
        """
        Computes the vector representation of each word in vocabulary.

        :param data: training data. RDD of list of string
        :return: Word2VecModel instance
        """
        if not isinstance(data, RDD):
            raise TypeError("data should be an RDD of list of string")
        jmodel = callMLlibFunc("trainWord2Vec", data, int(self.vectorSize),
                               float(self.learningRate), int(self.numPartitions),
<<<<<<< HEAD
                               int(self.numIterations), int(self.seed))
=======
                               int(self.numIterations), long(self.seed),
                               int(self.minCount))
>>>>>>> 9fe41252
        return Word2VecModel(jmodel)


def _test():
    import doctest
    from pyspark import SparkContext
    globs = globals().copy()
    globs['sc'] = SparkContext('local[4]', 'PythonTest', batchSize=2)
    (failure_count, test_count) = doctest.testmod(globs=globs, optionflags=doctest.ELLIPSIS)
    globs['sc'].stop()
    if failure_count:
        exit(-1)

if __name__ == "__main__":
    sys.path.pop(0)
    _test()<|MERGE_RESOLUTION|>--- conflicted
+++ resolved
@@ -393,12 +393,8 @@
         self.learningRate = 0.025
         self.numPartitions = 1
         self.numIterations = 1
-<<<<<<< HEAD
         self.seed = random.randint(0, sys.maxsize)
-=======
-        self.seed = random.randint(0, sys.maxint)
         self.minCount = 5
->>>>>>> 9fe41252
 
     def setVectorSize(self, vectorSize):
         """
@@ -456,12 +452,8 @@
             raise TypeError("data should be an RDD of list of string")
         jmodel = callMLlibFunc("trainWord2Vec", data, int(self.vectorSize),
                                float(self.learningRate), int(self.numPartitions),
-<<<<<<< HEAD
-                               int(self.numIterations), int(self.seed))
-=======
-                               int(self.numIterations), long(self.seed),
+                               int(self.numIterations), int(self.seed),
                                int(self.minCount))
->>>>>>> 9fe41252
         return Word2VecModel(jmodel)
 
 
