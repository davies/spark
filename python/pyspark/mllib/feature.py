--- conflicted
+++ resolved
@@ -25,8 +25,7 @@
 
 from pyspark import RDD, SparkContext
 from pyspark.serializers import PickleSerializer, AutoBatchedSerializer
-<<<<<<< HEAD
-from pyspark.mllib.linalg import Vectors
+from pyspark.mllib.linalg import Vectors, _to_java_object_rdd
 
 __all__ = ['Normalizer', 'StandardScalerModel', 'StandardScaler',
            'HashTF', 'IDFModel', 'IDF',
@@ -47,7 +46,7 @@
 def _py2java(sc, a):
     """ Convert Python object into Java """
     if isinstance(a, RDD):
-        a = a._to_java_object_rdd()
+        a = _to_java_object_rdd(a)
     elif not isinstance(a, (int, long, float, bool, basestring)):
         bytes = bytearray(PickleSerializer().dumps(a))
         a = sc._jvm.SerDe.loads(bytes)
@@ -60,11 +59,8 @@
         if clsName in ("RDD", "JavaRDD"):
             if clsName == "RDD":
                 r = r.toJavaRDD()
-            jrdd = sc._jvm.PythonRDD.javaToPython(r)
+            jrdd = sc._jvm.SerDe.javaToPython(r)
             return RDD(jrdd, sc, AutoBatchedSerializer(PickleSerializer()))
-=======
-from pyspark.mllib.linalg import _convert_to_vector, _to_java_object_rdd
->>>>>>> e678b9f0
 
         elif clsName in _picklable_classes:
             r = sc._jvm.SerDe.dumps(r)
@@ -400,24 +396,10 @@
         :return: Word2VecModel instance
         """
         sc = data.context
-<<<<<<< HEAD
         jmodel = _callAPI(sc, "trainWord2Vec", data, int(self.vectorSize),
                           float(self.learningRate), int(self.numPartitions),
                           int(self.numIterations), long(self.seed))
         return Word2VecModel(sc, jmodel)
-=======
-        ser = PickleSerializer()
-        vectorSize = self.vectorSize
-        learningRate = self.learningRate
-        numPartitions = self.numPartitions
-        numIterations = self.numIterations
-        seed = self.seed
-
-        model = sc._jvm.PythonMLLibAPI().trainWord2Vec(
-            _to_java_object_rdd(data), vectorSize,
-            learningRate, numPartitions, numIterations, seed)
-        return Word2VecModel(sc, model)
->>>>>>> e678b9f0
 
 
 def _test():
