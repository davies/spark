#
# Licensed to the Apache Software Foundation (ASF) under one or more
# contributor license agreements.  See the NOTICE file distributed with
# this work for additional information regarding copyright ownership.
# The ASF licenses this file to You under the Apache License, Version 2.0
# (the "License"); you may not use this file except in compliance with
# the License.  You may obtain a copy of the License at
#
#    http://www.apache.org/licenses/LICENSE-2.0
#
# Unless required by applicable law or agreed to in writing, software
# distributed under the License is distributed on an "AS IS" BASIS,
# WITHOUT WARRANTIES OR CONDITIONS OF ANY KIND, either express or implied.
# See the License for the specific language governing permissions and
# limitations under the License.
#

import numpy as np
from numpy import array

from pyspark import SparkContext
from pyspark.mllib.linalg import SparseVector, _convert_to_vector
from pyspark.serializers import PickleSerializer, AutoBatchedSerializer

__all__ = ['LabeledPoint', 'LinearModel', 'LinearRegressionModel', 'RidgeRegressionModel',
           'LinearRegressionWithSGD', 'LassoWithSGD', 'RidgeRegressionWithSGD']


class LabeledPoint(object):

    """
    The features and labels of a data point.

    :param label: Label for this data point.
    :param features: Vector of features for this point (NumPy array, list,
        pyspark.mllib.linalg.SparseVector, or scipy.sparse column matrix)
    """

    def __init__(self, label, features):
        self.label = label
        self.features = _convert_to_vector(features)

    def __reduce__(self):
        return (LabeledPoint, (self.label, self.features))

    def __str__(self):
        return "(" + ",".join((str(self.label), str(self.features))) + ")"

    def __repr__(self):
        return "LabeledPoint(" + ",".join((repr(self.label), repr(self.features))) + ")"


class LinearModel(object):

    """A linear model that has a vector of coefficients and an intercept."""

    def __init__(self, weights, intercept):
        self._coeff = _convert_to_vector(weights)
        self._intercept = intercept

    @property
    def weights(self):
        return self._coeff

    @property
    def intercept(self):
        return self._intercept

    def __repr__(self):
        return "(weights=%s, intercept=%s)" % (self._coeff, self._intercept)


class LinearRegressionModelBase(LinearModel):

    """A linear regression model.

    >>> lrmb = LinearRegressionModelBase(np.array([1.0, 2.0]), 0.1)
    >>> abs(lrmb.predict(np.array([-1.03, 7.777])) - 14.624) < 1e-6
    True
    >>> abs(lrmb.predict(SparseVector(2, {0: -1.03, 1: 7.777})) - 14.624) < 1e-6
    True
    """

    def predict(self, x):
        """
        Predict the value of the dependent variable given a vector x
        containing values for the independent variables.
        """
        return self.weights.dot(x) + self.intercept


class LinearRegressionModel(LinearRegressionModelBase):

    """A linear regression model derived from a least-squares fit.

    >>> from pyspark.mllib.regression import LabeledPoint
    >>> data = [
    ...     LabeledPoint(0.0, [0.0]),
    ...     LabeledPoint(1.0, [1.0]),
    ...     LabeledPoint(3.0, [2.0]),
    ...     LabeledPoint(2.0, [3.0])
    ... ]
    >>> lrm = LinearRegressionWithSGD.train(sc.parallelize(data), initialWeights=np.array([1.0]))
    >>> abs(lrm.predict(np.array([0.0])) - 0) < 0.5
    True
    >>> abs(lrm.predict(np.array([1.0])) - 1) < 0.5
    True
    >>> abs(lrm.predict(SparseVector(1, {0: 1.0})) - 1) < 0.5
    True
    >>> data = [
    ...     LabeledPoint(0.0, SparseVector(1, {0: 0.0})),
    ...     LabeledPoint(1.0, SparseVector(1, {0: 1.0})),
    ...     LabeledPoint(3.0, SparseVector(1, {0: 2.0})),
    ...     LabeledPoint(2.0, SparseVector(1, {0: 3.0}))
    ... ]
    >>> lrm = LinearRegressionWithSGD.train(sc.parallelize(data), initialWeights=array([1.0]))
    >>> abs(lrm.predict(array([0.0])) - 0) < 0.5
    True
    >>> abs(lrm.predict(SparseVector(1, {0: 1.0})) - 1) < 0.5
    True
    """


# train_func should take two parameters, namely data and initial_weights, and
# return the result of a call to the appropriate JVM stub.
# _regression_train_wrapper is responsible for setup and error checking.
def _regression_train_wrapper(sc, train_func, modelClass, data, initial_weights):
    initial_weights = initial_weights or [0.0] * len(data.first().features)
    ser = PickleSerializer()
    initial_bytes = bytearray(ser.dumps(_convert_to_vector(initial_weights)))
    # use AutoBatchedSerializer before cache to reduce the memory
    # overhead in JVM
    cached = data._reserialize(AutoBatchedSerializer(ser)).cache()
    ans = train_func(cached._to_java_object_rdd(), initial_bytes)
    assert len(ans) == 2, "JVM call result had unexpected length"
    weights = ser.loads(str(ans[0]))
    return modelClass(weights, ans[1])


class LinearRegressionWithSGD(object):

    @classmethod
    def train(cls, data, iterations=100, step=1.0, miniBatchFraction=1.0,
              initialWeights=None, regParam=1.0, regType="none", intercept=False):
        """
        Train a linear regression model on the given data.

        :param data:              The training data.
        :param iterations:        The number of iterations (default: 100).
        :param step:              The step parameter used in SGD
                                  (default: 1.0).
        :param miniBatchFraction: Fraction of data to be used for each SGD
                                  iteration.
        :param initialWeights:    The initial weights (default: None).
        :param regParam:          The regularizer parameter (default: 1.0).
        :param regType:           The type of regularizer used for training
                                  our model.
<<<<<<< HEAD
                                  Allowed values: "l1" for using L1Updater,
                                                  "l2" for using
                                                       SquaredL2Updater,
                                                  "none" for no regularizer.
                                  (default: "none")
        :param intercept:         Boolean parameter which indicates the use
=======

                                  :Allowed values:
                                     - "l1" for using L1Updater,
                                     - "l2" for using SquaredL2Updater,
                                     - "none" for no regularizer.

                                     (default: "none")

        @param intercept:         Boolean parameter which indicates the use
>>>>>>> 69c3f441
                                  or not of the augmented representation for
                                  training data (i.e. whether bias features
                                  are activated or not).
        """
        sc = data.context

        def train(jrdd, i):
            return sc._jvm.PythonMLLibAPI().trainLinearRegressionModelWithSGD(
                jrdd, iterations, step, miniBatchFraction, i, regParam, regType, intercept)

        return _regression_train_wrapper(sc, train, LinearRegressionModel, data, initialWeights)


class LassoModel(LinearRegressionModelBase):

    """A linear regression model derived from a least-squares fit with an
    l_1 penalty term.

    >>> from pyspark.mllib.regression import LabeledPoint
    >>> data = [
    ...     LabeledPoint(0.0, [0.0]),
    ...     LabeledPoint(1.0, [1.0]),
    ...     LabeledPoint(3.0, [2.0]),
    ...     LabeledPoint(2.0, [3.0])
    ... ]
    >>> lrm = LassoWithSGD.train(sc.parallelize(data), initialWeights=array([1.0]))
    >>> abs(lrm.predict(np.array([0.0])) - 0) < 0.5
    True
    >>> abs(lrm.predict(np.array([1.0])) - 1) < 0.5
    True
    >>> abs(lrm.predict(SparseVector(1, {0: 1.0})) - 1) < 0.5
    True
    >>> data = [
    ...     LabeledPoint(0.0, SparseVector(1, {0: 0.0})),
    ...     LabeledPoint(1.0, SparseVector(1, {0: 1.0})),
    ...     LabeledPoint(3.0, SparseVector(1, {0: 2.0})),
    ...     LabeledPoint(2.0, SparseVector(1, {0: 3.0}))
    ... ]
    >>> lrm = LinearRegressionWithSGD.train(sc.parallelize(data), initialWeights=array([1.0]))
    >>> abs(lrm.predict(np.array([0.0])) - 0) < 0.5
    True
    >>> abs(lrm.predict(SparseVector(1, {0: 1.0})) - 1) < 0.5
    True
    """


class LassoWithSGD(object):

    @classmethod
    def train(cls, data, iterations=100, step=1.0, regParam=1.0,
              miniBatchFraction=1.0, initialWeights=None):
        """Train a Lasso regression model on the given data."""
        sc = data.context

        def train(jrdd, i):
            return sc._jvm.PythonMLLibAPI().trainLassoModelWithSGD(
                jrdd, iterations, step, regParam, miniBatchFraction, i)
        return _regression_train_wrapper(sc, train, LassoModel, data, initialWeights)


class RidgeRegressionModel(LinearRegressionModelBase):

    """A linear regression model derived from a least-squares fit with an
    l_2 penalty term.

    >>> from pyspark.mllib.regression import LabeledPoint
    >>> data = [
    ...     LabeledPoint(0.0, [0.0]),
    ...     LabeledPoint(1.0, [1.0]),
    ...     LabeledPoint(3.0, [2.0]),
    ...     LabeledPoint(2.0, [3.0])
    ... ]
    >>> lrm = RidgeRegressionWithSGD.train(sc.parallelize(data), initialWeights=array([1.0]))
    >>> abs(lrm.predict(np.array([0.0])) - 0) < 0.5
    True
    >>> abs(lrm.predict(np.array([1.0])) - 1) < 0.5
    True
    >>> abs(lrm.predict(SparseVector(1, {0: 1.0})) - 1) < 0.5
    True
    >>> data = [
    ...     LabeledPoint(0.0, SparseVector(1, {0: 0.0})),
    ...     LabeledPoint(1.0, SparseVector(1, {0: 1.0})),
    ...     LabeledPoint(3.0, SparseVector(1, {0: 2.0})),
    ...     LabeledPoint(2.0, SparseVector(1, {0: 3.0}))
    ... ]
    >>> lrm = LinearRegressionWithSGD.train(sc.parallelize(data), initialWeights=array([1.0]))
    >>> abs(lrm.predict(np.array([0.0])) - 0) < 0.5
    True
    >>> abs(lrm.predict(SparseVector(1, {0: 1.0})) - 1) < 0.5
    True
    """


class RidgeRegressionWithSGD(object):

    @classmethod
    def train(cls, data, iterations=100, step=1.0, regParam=1.0,
              miniBatchFraction=1.0, initialWeights=None):
        """Train a ridge regression model on the given data."""
        sc = data.context

        def train(jrdd, i):
            return sc._jvm.PythonMLLibAPI().trainRidgeModelWithSGD(
                jrdd, iterations, step, regParam, miniBatchFraction, i)

        return _regression_train_wrapper(sc, train, RidgeRegressionModel, data, initialWeights)


def _test():
    import doctest
    globs = globals().copy()
    globs['sc'] = SparkContext('local[4]', 'PythonTest', batchSize=2)
    (failure_count, test_count) = doctest.testmod(globs=globs, optionflags=doctest.ELLIPSIS)
    globs['sc'].stop()
    if failure_count:
        exit(-1)

if __name__ == "__main__":
    _test()<|MERGE_RESOLUTION|>--- conflicted
+++ resolved
@@ -155,14 +155,6 @@
         :param regParam:          The regularizer parameter (default: 1.0).
         :param regType:           The type of regularizer used for training
                                   our model.
-<<<<<<< HEAD
-                                  Allowed values: "l1" for using L1Updater,
-                                                  "l2" for using
-                                                       SquaredL2Updater,
-                                                  "none" for no regularizer.
-                                  (default: "none")
-        :param intercept:         Boolean parameter which indicates the use
-=======
 
                                   :Allowed values:
                                      - "l1" for using L1Updater,
@@ -172,7 +164,6 @@
                                      (default: "none")
 
         @param intercept:         Boolean parameter which indicates the use
->>>>>>> 69c3f441
                                   or not of the augmented representation for
                                   training data (i.e. whether bias features
                                   are activated or not).
