--- conflicted
+++ resolved
@@ -31,10 +31,7 @@
 import time
 import zipfile
 import random
-<<<<<<< HEAD
-=======
 import threading
->>>>>>> 3a845d3c
 
 if sys.version_info[:2] <= (2, 6):
     try:
