--- conflicted
+++ resolved
@@ -214,11 +214,8 @@
                 SparkContext._gateway = gateway or launch_gateway()
                 SparkContext._jvm = SparkContext._gateway.jvm
                 SparkContext._writeToFile = SparkContext._jvm.PythonRDD.writeToFile
-<<<<<<< HEAD
                 SparkContext._jvm.SerDe.initialize()
-=======
                 SparkContext._jvm.SerDeUtil.initialize()
->>>>>>> f44f7715
 
             if instance:
                 if (SparkContext._active_spark_context and
