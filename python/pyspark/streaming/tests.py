--- conflicted
+++ resolved
@@ -23,7 +23,8 @@
 import tempfile
 import struct
 
-<<<<<<< HEAD
+from py4j.java_collections import MapConverter
+
 if sys.version_info[:2] <= (2, 6):
     try:
         import unittest2 as unittest
@@ -32,9 +33,6 @@
         sys.exit(1)
 else:
     import unittest
-=======
-from py4j.java_collections import MapConverter
->>>>>>> c5602bdc
 
 from pyspark.context import SparkConf, SparkContext, RDD
 from pyspark.streaming.context import StreamingContext
@@ -43,13 +41,8 @@
 
 class PySparkStreamingTestCase(unittest.TestCase):
 
-<<<<<<< HEAD
-    timeout = 2  # seconds
+    timeout = 4  # seconds
     duration = .2
-=======
-    timeout = 20  # seconds
-    duration = 1
->>>>>>> c5602bdc
 
     @classmethod
     def setUpClass(cls):
