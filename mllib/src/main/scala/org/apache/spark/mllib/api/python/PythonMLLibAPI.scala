--- conflicted
+++ resolved
@@ -344,22 +344,13 @@
     def predict(userAndProducts: JavaRDD[Array[Any]]): RDD[Rating] =
       predict(SerDe.asTupleRDD(userAndProducts.rdd))
 
-<<<<<<< HEAD
-    def getUserFeatures = SerDe.fromTuple2RDD(
-      userFeatures.map(x => (x._1, Vectors.dense(x._2))).asInstanceOf[RDD[(Any, Any)]])
-
-    def getProductFeatures = SerDe.fromTuple2RDD(
-      productFeatures.map(x => (x._1, Vectors.dense(x._2))).asInstanceOf[RDD[(Any, Any)]])
-=======
     def getUserFeatures: RDD[Array[Any]] = {
-      SerDe.fromTuple2RDD(userFeatures.asInstanceOf[RDD[(Any, Any)]])
+      SerDe.fromTuple2RDD(userFeatures.mapValues(Vectors.dense).asInstanceOf[RDD[(Any, Any)]])
     }
 
     def getProductFeatures: RDD[Array[Any]] = {
-      SerDe.fromTuple2RDD(productFeatures.asInstanceOf[RDD[(Any, Any)]])
-    }
->>>>>>> 046c1e2a
-
+      SerDe.fromTuple2RDD(productFeatures.mapValues(Vectors.dense).asInstanceOf[RDD[(Any, Any)]])
+    }
   }
 
   /**
