--- conflicted
+++ resolved
@@ -90,9 +90,6 @@
     // actorSystem.awaitTermination()
 
     // Note that blockTransferService is stopped by BlockManager since it is started by it.
-
-    // clear all the references in ThreadLocal object
-    SparkEnv.reset()
   }
 
   private[spark]
@@ -121,24 +118,13 @@
 }
 
 object SparkEnv extends Logging {
-<<<<<<< HEAD
-  @volatile private var env = new ThreadLocal[SparkEnv]
-  @volatile private var lastSetSparkEnv : SparkEnv = _
-=======
   @volatile private var env: SparkEnv = _
->>>>>>> 553737c6
 
   private[spark] val driverActorSystemName = "sparkDriver"
   private[spark] val executorActorSystemName = "sparkExecutor"
 
   def set(e: SparkEnv) {
     env = e
-  }
-
-  // clear all the threadlocal references
-  private[spark] def reset(): Unit = {
-    env = new ThreadLocal[SparkEnv]
-    lastSetSparkEnv = null
   }
 
   /**
