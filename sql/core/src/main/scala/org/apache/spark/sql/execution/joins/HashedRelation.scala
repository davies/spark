--- conflicted
+++ resolved
@@ -291,27 +291,6 @@
   }
 }
 
-private[joins] object LongToUnsafeRowMap {
-  // the largest prime that below 2^n
-  val LARGEST_PRIMES = {
-    // https://primes.utm.edu/lists/2small/0bit.html
-    val diffs = Seq(
-      0, 1, 1, 3, 1, 3, 1, 5,
-      3, 3, 9, 3, 1, 3, 19, 15,
-      1, 5, 1, 3, 9, 3, 15, 3,
-      39, 5, 39, 57, 3, 35, 1, 5
-    )
-    val primes = new Array[Int](32)
-    primes(0) = 1
-    var power2 = 1
-    (1 until 32).foreach { i =>
-      power2 *= 2
-      primes(i) = power2 - diffs(i)
-    }
-    primes
-  }
-}
-
 /**
  * An append-only hash map mapping from key of Long to UnsafeRow.
  *
@@ -343,49 +322,27 @@
  * The map is created as sparse mode, then key-value could be appended into it. Once finish
  * appending, caller could all optimize() to try to turn the map into dense mode, which is faster
  * to probe.
-<<<<<<< HEAD
  *
  * see http://java-performance.info/implementing-world-fastest-java-int-to-int-hash-map/
  */
 private[execution] final class LongToUnsafeRowMap(var mm: TaskMemoryManager, capacity: Int)
   extends MemoryConsumer(mm) with Externalizable {
-=======
- */
-private[execution] final class LongToUnsafeRowMap(var mm: TaskMemoryManager, capacity: Int)
-  extends MemoryConsumer(mm) with Externalizable {
-  import org.apache.spark.sql.execution.joins.LongToUnsafeRowMap._
->>>>>>> 2ff36e59
 
   // Whether the keys are stored in dense mode or not.
   private var isDense = false
 
-<<<<<<< HEAD
   // The minimum key
   private var minKey = Long.MaxValue
 
   // The maxinum key
   private var maxKey = Long.MinValue
 
-=======
-  // The minimum value of keys.
-  private var minKey = Long.MaxValue
-
-  // The Maxinum value of keys.
-  private var maxKey = Long.MinValue
-
-  // Sparse mode: the actual capacity of map, is a prime number.
-  private var cap: Int = 0
-
->>>>>>> 2ff36e59
   // The array to store the key and offset of UnsafeRow in the page.
   //
   // Sparse mode: [key1] [offset1 | size1] [key2] [offset | size2] ...
   // Dense mode: [offset1 | size1] [offset2 | size2]
   private var array: Array[Long] = null
-<<<<<<< HEAD
   private var mask: Int = 0
-=======
->>>>>>> 2ff36e59
 
   // The page to store all bytes of UnsafeRow and the pointer to next rows.
   // [row1][pointer1] [row2][pointer2]
@@ -428,25 +385,16 @@
 
   private def init(): Unit = {
     if (mm != null) {
-<<<<<<< HEAD
       var n = 1
       while (n < capacity) n *= 2
       acquireMemory(n * 2 * 8 + (1 << 20))
       array = new Array[Long](n * 2)
       mask = n * 2 - 2
-=======
-      cap = LARGEST_PRIMES.find(_ > capacity).getOrElse{
-        sys.error(s"Can't create map with capacity $capacity")
-      }
-      acquireMemory(cap * 2 * 8 + (1 << 20))
-      array = new Array[Long](cap * 2)
->>>>>>> 2ff36e59
       page = new Array[Byte](1 << 20)  // 1M bytes
     }
   }
 
   init()
-<<<<<<< HEAD
 
   def spill(size: Long, trigger: MemoryConsumer): Long = {
     0L
@@ -487,44 +435,6 @@
   }
 
   /**
-=======
-
-  def spill(size: Long, trigger: MemoryConsumer): Long = {
-    0L
-  }
-
-  /**
-   * Returns whether all the keys are unique.
-   */
-  def keyIsUnique: Boolean = numKeys == numValues
-
-  /**
-   * Returns total memory consumption.
-   */
-  def getTotalMemoryConsumption: Long = {
-    array.length * 8 + page.length
-  }
-
-  /**
-   * Returns the slot of array that store the keys (sparse mode).
-   */
-  private def getSlot(key: Long): Int = {
-    var s = (key % cap).toInt
-    if (s < 0) {
-      s += cap
-    }
-    s * 2
-  }
-
-  private def getRow(address: Long, resultRow: UnsafeRow): UnsafeRow = {
-    val offset = address >>> 32
-    val size = address & 0xffffffffL
-    resultRow.pointTo(page, offset, size.toInt)
-    resultRow
-  }
-
-  /**
->>>>>>> 2ff36e59
    * Returns the single UnsafeRow for given key, or null if not found.
    */
   def getValue(key: Long, resultRow: UnsafeRow): UnsafeRow = {
@@ -534,25 +444,12 @@
         return getRow(array(idx), resultRow)
       }
     } else {
-<<<<<<< HEAD
       var pos = firstSlot(key)
-=======
-      var pos = getSlot(key)
-      var step = 1
->>>>>>> 2ff36e59
       while (array(pos + 1) != 0) {
         if (array(pos) == key) {
           return getRow(array(pos + 1), resultRow)
         }
-<<<<<<< HEAD
         pos = nextSlot(pos)
-=======
-        pos += 2 * step
-        step += 1
-        if (pos >= array.length) {
-          pos -= array.length
-        }
->>>>>>> 2ff36e59
       }
     }
     null
@@ -585,25 +482,12 @@
         return valueIter(array(idx), resultRow)
       }
     } else {
-<<<<<<< HEAD
       var pos = firstSlot(key)
-=======
-      var pos = getSlot(key)
-      var step = 1
->>>>>>> 2ff36e59
       while (array(pos + 1) != 0) {
         if (array(pos) == key) {
           return valueIter(array(pos + 1), resultRow)
         }
-<<<<<<< HEAD
         pos = nextSlot(pos)
-=======
-        pos += 2 * step
-        step += 1
-        if (pos >= array.length) {
-          pos -= array.length
-        }
->>>>>>> 2ff36e59
       }
     }
     null
@@ -647,71 +531,34 @@
    * Update the address in array for given key.
    */
   private def updateIndex(key: Long, address: Long): Unit = {
-<<<<<<< HEAD
     var pos = firstSlot(key)
     while (array(pos) != key && array(pos + 1) != 0) {
       pos = nextSlot(pos)
-=======
-    var pos = getSlot(key)
-    var step = 1
-    while (array(pos + 1) != 0 && array(pos) != key) {
-      pos += 2 * step
-      step += 1
-      if (pos >= array.length) {
-        pos -= array.length
-      }
->>>>>>> 2ff36e59
     }
     if (array(pos + 1) == 0) {
       // this is the first value for this key, put the address in array.
       array(pos) = key
       array(pos + 1) = address
       numKeys += 1
-<<<<<<< HEAD
       if (numKeys * 4 > array.length) {
-=======
-      if (numKeys * 2 > cap) {
->>>>>>> 2ff36e59
         // reach half of the capacity
         growArray()
       }
     } else {
-<<<<<<< HEAD
-      // there is another value for this key, put the address at the end of final value.
-      var addr = array(pos + 1)
-      var pointer = (addr >>> 32) + (addr & 0xffffffffL)
-      while (Platform.getLong(page, pointer) != 0) {
-        addr = Platform.getLong(page, pointer)
-        pointer = (addr >>> 32) + (addr & 0xffffffffL)
-      }
-      Platform.putLong(page, pointer, address)
-=======
       // there are some values for this key, put the address in the front of them.
       val pointer = (address >>> 32) + (address & 0xffffffffL)
       Platform.putLong(page, pointer, array(pos + 1))
       array(pos + 1) = address
->>>>>>> 2ff36e59
     }
   }
 
   private def growArray(): Unit = {
-<<<<<<< HEAD
     var old_array = array
     val n = array.length
     numKeys = 0
     acquireMemory(n * 2 * 8)
     array = new Array[Long](n * 2)
     mask = n * 2 - 2
-=======
-    val old_cap = cap
-    var old_array = array
-    cap = LARGEST_PRIMES.find(_ > cap).getOrElse{
-      sys.error(s"Can't grow map any more than $cap")
-    }
-    numKeys = 0
-    acquireMemory(cap * 2 * 8)
-    array = new Array[Long](cap * 2)
->>>>>>> 2ff36e59
     var i = 0
     while (i < old_array.length) {
       if (old_array(i + 1) > 0) {
@@ -720,11 +567,7 @@
       i += 2
     }
     old_array = null  // release the reference to old array
-<<<<<<< HEAD
     freeMemory(n * 8)
-=======
-    freeMemory(old_cap * 2 * 8)
->>>>>>> 2ff36e59
   }
 
   /**
@@ -777,10 +620,6 @@
     out.writeLong(maxKey)
     out.writeInt(numKeys)
     out.writeInt(numValues)
-<<<<<<< HEAD
-=======
-    out.writeInt(cap)
->>>>>>> 2ff36e59
 
     out.writeInt(array.length)
     val buffer = new Array[Byte](4 << 10)
@@ -804,17 +643,10 @@
     maxKey = in.readLong()
     numKeys = in.readInt()
     numValues = in.readInt()
-<<<<<<< HEAD
 
     val length = in.readInt()
     array = new Array[Long](length)
     mask = length - 2
-=======
-    cap = in.readInt()
-
-    val length = in.readInt()
-    array = new Array[Long](length)
->>>>>>> 2ff36e59
     val buffer = new Array[Byte](4 << 10)
     var offset = Platform.LONG_ARRAY_OFFSET
     val end = length * 8 + Platform.LONG_ARRAY_OFFSET
