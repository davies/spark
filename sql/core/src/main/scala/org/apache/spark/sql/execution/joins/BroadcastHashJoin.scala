--- conflicted
+++ resolved
@@ -107,7 +107,6 @@
     val broadcastRelation = Await.result(broadcastFuture, timeout)
 
     streamedPlan.execute().mapPartitions { streamedIter =>
-<<<<<<< HEAD
       val joinedRow = new JoinedRow()
       val hashTable = broadcastRelation.value
       TaskContext.get().taskMetrics().incPeakExecutionMemory(hashTable.getMemorySize)
@@ -116,11 +115,10 @@
 
       joinType match {
         case Inner =>
-          hashJoin(streamedIter, numStreamedRows, hashTable, numOutputRows)
+          hashJoin(streamedIter, hashTable, numOutputRows)
 
         case LeftOuter =>
           streamedIter.flatMap(currentRow => {
-            numStreamedRows += 1
             val rowKey = keyGenerator(currentRow)
             joinedRow.withLeft(currentRow)
             leftOuterIterator(rowKey, joinedRow, hashTable.get(rowKey), resultProj, numOutputRows)
@@ -128,7 +126,6 @@
 
         case RightOuter =>
           streamedIter.flatMap(currentRow => {
-            numStreamedRows += 1
             val rowKey = keyGenerator(currentRow)
             joinedRow.withRight(currentRow)
             rightOuterIterator(rowKey, hashTable.get(rowKey), joinedRow, resultProj, numOutputRows)
@@ -138,63 +135,64 @@
           throw new IllegalArgumentException(
             s"BroadcastHashJoin should not take $x as the JoinType")
       }
-=======
-      val hashedRelation = broadcastRelation.value
-      TaskContext.get().taskMetrics().incPeakExecutionMemory(hashedRelation.getMemorySize)
-      hashJoin(streamedIter, hashedRelation, numOutputRows)
->>>>>>> 5b805df2
-    }
-  }
-
-  private var broadcastRelation: Broadcast[HashedRelation] = _
-  // the term for hash relation
-  private var relationTerm: String = _
+    }
+  }
 
   override def upstream(): RDD[InternalRow] = {
     streamedPlan.asInstanceOf[CodegenSupport].upstream()
   }
 
   override def doProduce(ctx: CodegenContext): String = {
+    streamedPlan.asInstanceOf[CodegenSupport].produce(ctx, this)
+  }
+
+  override def doConsume(ctx: CodegenContext, input: Seq[ExprCode]): String = {
+    if (joinType == Inner) {
+      codegenInner(ctx, input)
+    } else {
+      // LeftOuter and RightOuter
+      codegenOuter(ctx, input)
+    }
+  }
+
+  private def prepareBroadcast(ctx: CodegenContext): (Broadcast[HashedRelation], String) = {
     // create a name for HashedRelation
-    broadcastRelation = Await.result(broadcastFuture, timeout)
+    val broadcastRelation = Await.result(broadcastFuture, timeout)
     val broadcast = ctx.addReferenceObj("broadcast", broadcastRelation)
-    relationTerm = ctx.freshName("relation")
+    val relationTerm = ctx.freshName("relation")
     val clsName = broadcastRelation.value.getClass.getName
     ctx.addMutableState(clsName, relationTerm,
       s"""
          | $relationTerm = ($clsName) $broadcast.value();
          | incPeakExecutionMemory($relationTerm.getMemorySize());
        """.stripMargin)
-
-    s"""
-       | ${streamedPlan.asInstanceOf[CodegenSupport].produce(ctx, this)}
-     """.stripMargin
-  }
-
-  override def doConsume(ctx: CodegenContext, input: Seq[ExprCode]): String = {
-    // generate the key as UnsafeRow or Long
+    (broadcastRelation, relationTerm)
+  }
+
+  private def genJoinKey(ctx: CodegenContext, input: Seq[ExprCode]): (ExprCode, String) = {
     ctx.currentVars = input
-    val (keyEv, anyNull) = if (canJoinKeyFitWithinLong) {
+    if (canJoinKeyFitWithinLong) {
+      // generate the join key as Long
       val expr = rewriteKeyExpr(streamedKeys).head
       val ev = BindReferences.bindReference(expr, streamedPlan.output).gen(ctx)
       (ev, ev.isNull)
     } else {
+      // generate the join key as UnsafeRow
       val keyExpr = streamedKeys.map(BindReferences.bindReference(_, streamedPlan.output))
       val ev = GenerateUnsafeProjection.createCode(ctx, keyExpr)
       (ev, s"${ev.value}.anyNull()")
     }
-
-    // find the matches from HashedRelation
-    val matched = ctx.freshName("matched")
-
-    // create variables for output
+  }
+
+  private def genBuildSideVars(ctx: CodegenContext, matched: String): Seq[ExprCode] = {
     ctx.currentVars = null
     ctx.INPUT_ROW = matched
-    val buildVars = buildPlan.output.zipWithIndex.map { case (a, i) =>
+    buildPlan.output.zipWithIndex.map { case (a, i) =>
       val ev = BoundReference(i, a.dataType, a.nullable).gen(ctx)
       if (joinType == Inner) {
         ev
       } else {
+        // the variables are needed even there is no matched rows
         val isNull = ctx.freshName("isNull")
         val value = ctx.freshName("value")
         val code = s"""
@@ -209,51 +207,30 @@
         ExprCode(code, isNull, value)
       }
     }
-
-    // output variables
+  }
+
+  private def codegenInner(ctx: CodegenContext, input: Seq[ExprCode]): String = {
+    val (broadcastRelation, relationTerm) = prepareBroadcast(ctx)
+    val (keyEv, anyNull) = genJoinKey(ctx, input)
+    val matched = ctx.freshName("matched")
+    val buildVars = genBuildSideVars(ctx, matched)
     val resultVars = buildSide match {
       case BuildLeft => buildVars ++ input
       case BuildRight => input ++ buildVars
     }
-
-    if (joinType == Inner) {
-      codegenInner(ctx, keyEv, anyNull, matched, buildVars, resultVars)
-    } else {
-      // LeftOuter and RightOuter
-      codegenOuter(ctx, keyEv, anyNull, matched, buildVars, resultVars)
-    }
-  }
-
-<<<<<<< HEAD
-  private def codegenInner(
-      ctx: CodegenContext,
-      keyEv: ExprCode,
-      anyNull: String,
-      matched: String,
-      buildVars: Seq[ExprCode],
-      resultVars: Seq[ExprCode]): String = {
-=======
     val numOutput = metricTerm(ctx, "numOutputRows")
->>>>>>> 5b805df2
+
     val outputCode = if (condition.isDefined) {
       // filter the output via condition
       ctx.currentVars = resultVars
       val ev = BindReferences.bindReference(condition.get, this.output).gen(ctx)
       s"""
-<<<<<<< HEAD
          |${ev.code}
          |if (!${ev.isNull} && ${ev.value}) {
+         |  $numOutput.add(1);
          |  ${consume(ctx, resultVars)}
          |}
-         """.stripMargin
-=======
-         | ${ev.code}
-         | if (!${ev.isNull} && ${ev.value}) {
-         |   $numOutput.add(1);
-         |   ${consume(ctx, resultVars)}
-         | }
-       """.stripMargin
->>>>>>> 5b805df2
+       """.stripMargin
     } else {
       s"""
          |$numOutput.add(1);
@@ -271,7 +248,7 @@
          |  ${buildVars.map(_.code).mkString("\n")}
          |  $outputCode
          |}
-         """.stripMargin
+       """.stripMargin
 
     } else {
       val matches = ctx.freshName("matches")
@@ -282,7 +259,7 @@
          |// generate join key
          |${keyEv.code}
          |// find matches from HashRelation
-         |$bufferType $matches = $anyNull ? null : ($bufferType) $relationTerm.get(${keyEv.value});
+         |$bufferType $matches = $anyNull ? null : ($bufferType)$relationTerm.get(${keyEv.value});
          |if ($matches != null) {
          |  int $size = $matches.size();
          |  for (int $i = 0; $i < $size; $i++) {
@@ -291,45 +268,51 @@
          |    $outputCode
          |  }
          |}
-         """.stripMargin
-    }
-  }
-
-  private def codegenOuter(
-      ctx: CodegenContext,
-      keyVal: ExprCode,
-      anyNull: String,
-      matched: String,
-      buildVars: Seq[ExprCode],
-      resultVars: Seq[ExprCode]): String = {
+       """.stripMargin
+    }
+  }
+
+
+  private def codegenOuter(ctx: CodegenContext, input: Seq[ExprCode]): String = {
+    val (broadcastRelation, relationTerm) = prepareBroadcast(ctx)
+    val (keyEv, anyNull) = genJoinKey(ctx, input)
+    val matched = ctx.freshName("matched")
+    val buildVars = genBuildSideVars(ctx, matched)
+    val resultVars = buildSide match {
+      case BuildLeft => buildVars ++ input
+      case BuildRight => input ++ buildVars
+    }
+    val numOutput = metricTerm(ctx, "numOutputRows")
+
     // filter the output via condition
-    val passedFilter = ctx.freshName("passedFilter")
+    val conditionPassed = ctx.freshName("conditionPassed")
     val checkCondition = if (condition.isDefined) {
       ctx.currentVars = resultVars
       val ev = BindReferences.bindReference(condition.get, this.output).gen(ctx)
       s"""
-         |boolean $passedFilter = true;
+         |boolean $conditionPassed = true;
          |if ($matched != null) {
          |  ${ev.code}
-         |  $passedFilter = !${ev.isNull} && ${ev.value};
-         |}
-       """.stripMargin
-    } else {
-      s"final boolean $passedFilter = true;"
+         |  $conditionPassed = !${ev.isNull} && ${ev.value};
+         |}
+       """.stripMargin
+    } else {
+      s"final boolean $conditionPassed = true;"
     }
 
     if (broadcastRelation.value.isInstanceOf[UniqueHashedRelation]) {
       s"""
          |// generate join key
-         |${keyVal.code}
+         |${keyEv.code}
          |// find matches from HashedRelation
-         |UnsafeRow $matched = $anyNull ? null: (UnsafeRow)$relationTerm.getValue(${keyVal.value});
+         |UnsafeRow $matched = $anyNull ? null: (UnsafeRow)$relationTerm.getValue(${keyEv.value});
          |${buildVars.map(_.code).mkString("\n")}
          |${checkCondition.trim}
-         |if (!$passedFilter) {
+         |if (!$conditionPassed) {
          |  // reset to null
          |  ${buildVars.map(v => s"${v.isNull} = true;").mkString("\n")}
          |}
+         |$numOutput.add(1);
          |${consume(ctx, resultVars)}
        """.stripMargin
 
@@ -341,17 +324,18 @@
       val found = ctx.freshName("found")
       s"""
          |// generate join key
-         |${keyVal.code}
+         |${keyEv.code}
          |// find matches from HashRelation
-         |$bufferType $matches = $anyNull ? null : ($bufferType) $relationTerm.get(${keyVal.value});
+         |$bufferType $matches = $anyNull ? null : ($bufferType)$relationTerm.get(${keyEv.value});
          |int $size = $matches != null ? $matches.size() : 0;
          |boolean $found = false;
          |for (int $i = 0; $i <= $size; $i++) {
          |  UnsafeRow $matched = $i < $size ? (UnsafeRow) $matches.apply($i) : null;
          |  ${buildVars.map(_.code).mkString("\n")}
          |  ${checkCondition.trim}
-         |  if ($passedFilter && ($i < $size || !$found)) {
+         |  if ($conditionPassed && ($i < $size || !$found)) {
          |    $found = true;
+         |    $numOutput.add(1);
          |    ${consume(ctx, resultVars)}
          |  }
          |}
