--- conflicted
+++ resolved
@@ -138,17 +138,8 @@
     }
   }
 
-<<<<<<< HEAD
-  private var broadcastRelation: Broadcast[HashedRelation] = _
-  // the term for hash relation
-  private var relationTerm: String = _
-
   override def upstreams(): Seq[RDD[InternalRow]] = {
     streamedPlan.asInstanceOf[CodegenSupport].upstreams()
-=======
-  override def upstream(): RDD[InternalRow] = {
-    streamedPlan.asInstanceOf[CodegenSupport].upstream()
->>>>>>> 9ca79c1e
   }
 
   override def doProduce(ctx: CodegenContext): String = {
