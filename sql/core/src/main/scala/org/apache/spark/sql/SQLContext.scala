/*
 * Licensed to the Apache Software Foundation (ASF) under one or more
 * contributor license agreements.  See the NOTICE file distributed with
 * this work for additional information regarding copyright ownership.
 * The ASF licenses this file to You under the Apache License, Version 2.0
 * (the "License"); you may not use this file except in compliance with
 * the License.  You may obtain a copy of the License at
 *
 *    http://www.apache.org/licenses/LICENSE-2.0
 *
 * Unless required by applicable law or agreed to in writing, software
 * distributed under the License is distributed on an "AS IS" BASIS,
 * WITHOUT WARRANTIES OR CONDITIONS OF ANY KIND, either express or implied.
 * See the License for the specific language governing permissions and
 * limitations under the License.
 */

package org.apache.spark.sql

import java.beans.{BeanInfo, Introspector}
import java.util.Properties
import java.util.concurrent.atomic.AtomicReference

import scala.collection.JavaConverters._
import scala.collection.immutable
import scala.reflect.runtime.universe.TypeTag
import scala.util.control.NonFatal

import org.apache.spark.SparkContext
import org.apache.spark.annotation.{DeveloperApi, Experimental}
import org.apache.spark.api.java.{JavaRDD, JavaSparkContext}
import org.apache.spark.rdd.RDD
import org.apache.spark.sql.SQLConf.SQLConfEntry
import org.apache.spark.sql.catalyst.analysis._
import org.apache.spark.sql.catalyst.errors.DialectException
import org.apache.spark.sql.catalyst.expressions._
import org.apache.spark.sql.catalyst.optimizer.{DefaultOptimizer, Optimizer}
import org.apache.spark.sql.catalyst.plans.logical.{LocalRelation, LogicalPlan}
import org.apache.spark.sql.catalyst.rules.RuleExecutor
import org.apache.spark.sql.catalyst.{InternalRow, ParserDialect, _}
import org.apache.spark.sql.execution._
import org.apache.spark.sql.execution.datasources._
import org.apache.spark.sql.execution.ui.{SQLListener, SQLTab}
import org.apache.spark.sql.sources.BaseRelation
import org.apache.spark.sql.types._
import org.apache.spark.sql.{execution => sparkexecution}
import org.apache.spark.util.Utils

/**
 * The entry point for working with structured data (rows and columns) in Spark.  Allows the
 * creation of [[DataFrame]] objects as well as the execution of SQL queries.
 *
 * @groupname basic Basic Operations
 * @groupname ddl_ops Persistent Catalog DDL
 * @groupname cachemgmt Cached Table Management
 * @groupname genericdata Generic Data Sources
 * @groupname specificdata Specific Data Sources
 * @groupname config Configuration
 * @groupname dataframes Custom DataFrame Creation
 * @groupname Ungrouped Support functions for language integrated queries.
 *
 * @since 1.0.0
 */
class SQLContext private[sql](
    @transient val sparkContext: SparkContext,
    @transient protected[sql] val cacheManager: CacheManager)
  extends org.apache.spark.Logging
  with Serializable {

  self =>

  def this(sparkContext: SparkContext) = this(sparkContext, new CacheManager)
  def this(sparkContext: JavaSparkContext) = this(sparkContext.sc)

  def newSession(): SQLContext = {
    new SQLContext(sparkContext, cacheManager)
  }

  /**
   * @return Spark SQL configuration
   */
  protected[sql] lazy val conf = new SQLConf

  // `listener` should be only used in the driver
  @transient private[sql] val listener = new SQLListener(this)
  sparkContext.addSparkListener(listener)
  sparkContext.ui.foreach(new SQLTab(this, _))

  /**
   * Set Spark SQL configuration properties.
   *
   * @group config
   * @since 1.0.0
   */
  def setConf(props: Properties): Unit = conf.setConf(props)

  /** Set the given Spark SQL configuration property. */
  private[sql] def setConf[T](entry: SQLConfEntry[T], value: T): Unit = conf.setConf(entry, value)

  /**
   * Set the given Spark SQL configuration property.
   *
   * @group config
   * @since 1.0.0
   */
  def setConf(key: String, value: String): Unit = conf.setConfString(key, value)

  /**
   * Return the value of Spark SQL configuration property for the given key.
   *
   * @group config
   * @since 1.0.0
   */
  def getConf(key: String): String = conf.getConfString(key)

  /**
   * Return the value of Spark SQL configuration property for the given key. If the key is not set
   * yet, return `defaultValue` in [[SQLConfEntry]].
   */
  private[sql] def getConf[T](entry: SQLConfEntry[T]): T = conf.getConf(entry)

  /**
   * Return the value of Spark SQL configuration property for the given key. If the key is not set
   * yet, return `defaultValue`. This is useful when `defaultValue` in SQLConfEntry is not the
   * desired one.
   */
  private[sql] def getConf[T](entry: SQLConfEntry[T], defaultValue: T): T = {
    conf.getConf(entry, defaultValue)
  }

  /**
   * Return the value of Spark SQL configuration property for the given key. If the key is not set
   * yet, return `defaultValue`.
   *
   * @group config
   * @since 1.0.0
   */
  def getConf(key: String, defaultValue: String): String = conf.getConfString(key, defaultValue)

  /**
   * Return all the configuration properties that have been set (i.e. not the default).
   * This creates a new copy of the config properties in the form of a Map.
   *
   * @group config
   * @since 1.0.0
   */
  def getAllConfs: immutable.Map[String, String] = conf.getAllConfs

  // TODO how to handle the temp table per user session?
  @transient
  protected[sql] lazy val catalog: Catalog = new SimpleCatalog(conf)

  @transient
  protected[sql] lazy val functionRegistry: FunctionRegistry = FunctionRegistry.builtin.copy()

  @transient
  protected[sql] lazy val analyzer: Analyzer =
    new Analyzer(catalog, functionRegistry, conf) {
      override val extendedResolutionRules =
        ExtractPythonUDFs ::
        PreInsertCastAndRename ::
        Nil

      override val extendedCheckRules = Seq(
        datasources.PreWriteCheck(catalog)
      )
    }

  @transient
  protected[sql] lazy val optimizer: Optimizer = DefaultOptimizer

  @transient
  protected[sql] val ddlParser = new DDLParser(sqlParser.parse(_))

  @transient
  protected[sql] val sqlParser = new SparkSQLParser(getSQLDialect().parse(_))

  protected[sql] def getSQLDialect(): ParserDialect = {
    try {
      val clazz = Utils.classForName(dialectClassName)
      clazz.newInstance().asInstanceOf[ParserDialect]
    } catch {
      case NonFatal(e) =>
        // Since we didn't find the available SQL Dialect, it will fail even for SET command:
        // SET spark.sql.dialect=sql; Let's reset as default dialect automatically.
        val dialect = conf.dialect
        // reset the sql dialect
        conf.unsetConf(SQLConf.DIALECT)
        // throw out the exception, and the default sql dialect will take effect for next query.
        throw new DialectException(
          s"""Instantiating dialect '$dialect' failed.
             |Reverting to default dialect '${conf.dialect}'""".stripMargin, e)
    }
  }

  protected[sql] def parseSql(sql: String): LogicalPlan = ddlParser.parse(sql, false)

  protected[sql] def executeSql(sql: String):
    org.apache.spark.sql.execution.QueryExecution = executePlan(parseSql(sql))

  protected[sql] def executePlan(plan: LogicalPlan) =
    new sparkexecution.QueryExecution(this, plan)

  protected[sql] def dialectClassName = if (conf.dialect == "sql") {
    classOf[DefaultParserDialect].getCanonicalName
  } else {
    conf.dialect
  }

  protected[sql] def addJar(path: String): Unit = {
    sparkContext.addJar(path)
  }

  {
    // We extract spark sql settings from SparkContext's conf and put them to
    // Spark SQL's conf.
    // First, we populate the SQLConf (conf). So, we can make sure that other values using
    // those settings in their construction can get the correct settings.
    // For example, metadataHive in HiveContext may need both spark.sql.hive.metastore.version
    // and spark.sql.hive.metastore.jars to get correctly constructed.
    val properties = new Properties
    sparkContext.getConf.getAll.foreach {
      case (key, value) if key.startsWith("spark.sql") => properties.setProperty(key, value)
      case _ =>
    }
    // We directly put those settings to conf to avoid of calling setConf, which may have
    // side-effects. For example, in HiveContext, setConf may cause executionHive and metadataHive
    // get constructed. If we call setConf directly, the constructed metadataHive may have
    // wrong settings, or the construction may fail.
    conf.setConf(properties)
    // After we have populated SQLConf, we call setConf to populate other confs in the subclass
    // (e.g. hiveconf in HiveContext).
    properties.asScala.foreach {
      case (key, value) => setConf(key, value)
    }
  }

  /**
   * :: Experimental ::
   * A collection of methods that are considered experimental, but can be used to hook into
   * the query planner for advanced functionality.
   *
   * @group basic
   * @since 1.3.0
   */
  @Experimental
  @transient
  val experimental: ExperimentalMethods = new ExperimentalMethods(this)

  /**
   * :: Experimental ::
   * Returns a [[DataFrame]] with no rows or columns.
   *
   * @group basic
   * @since 1.3.0
   */
  @Experimental
  @transient
  lazy val emptyDataFrame: DataFrame = createDataFrame(sparkContext.emptyRDD[Row], StructType(Nil))

  /**
   * A collection of methods for registering user-defined functions (UDF).
   *
   * The following example registers a Scala closure as UDF:
   * {{{
   *   sqlContext.udf.register("myUDF", (arg1: Int, arg2: String) => arg2 + arg1)
   * }}}
   *
   * The following example registers a UDF in Java:
   * {{{
   *   sqlContext.udf().register("myUDF",
   *       new UDF2<Integer, String, String>() {
   *           @Override
   *           public String call(Integer arg1, String arg2) {
   *               return arg2 + arg1;
   *           }
   *      }, DataTypes.StringType);
   * }}}
   *
   * Or, to use Java 8 lambda syntax:
   * {{{
   *   sqlContext.udf().register("myUDF",
   *       (Integer arg1, String arg2) -> arg2 + arg1,
   *       DataTypes.StringType);
   * }}}
   *
   * @group basic
   * @since 1.3.0
   * TODO move to SQLSession?
   */
  @transient
  val udf: UDFRegistration = new UDFRegistration(this)

  /**
   * Returns true if the table is currently cached in-memory.
   * @group cachemgmt
   * @since 1.3.0
   */
  def isCached(tableName: String): Boolean = {
    cacheManager.lookupCachedData(table(tableName)).nonEmpty
  }

  /**
   * Caches the specified table in-memory.
   * @group cachemgmt
   * @since 1.3.0
   */
  def cacheTable(tableName: String): Unit = {
    cacheManager.cacheQuery(this, table(tableName), Some(tableName))
  }

  /**
   * Removes the specified table from the in-memory cache.
   * @group cachemgmt
   * @since 1.3.0
   */
  def uncacheTable(tableName: String): Unit = cacheManager.uncacheQuery(table(tableName))

  /**
   * Removes all cached tables from the in-memory cache.
   * @since 1.3.0
   */
  def clearCache(): Unit = cacheManager.clearCache()

  // scalastyle:off
  // Disable style checker so "implicits" object can start with lowercase i
  /**
   * :: Experimental ::
   * (Scala-specific) Implicit methods available in Scala for converting
   * common Scala objects into [[DataFrame]]s.
   *
   * {{{
   *   val sqlContext = new SQLContext(sc)
   *   import sqlContext.implicits._
   * }}}
   *
   * @group basic
   * @since 1.3.0
   */
  @Experimental
  object implicits extends SQLImplicits with Serializable {
    protected override def _sqlContext: SQLContext = self

    /**
     * Converts $"col name" into an [[Column]].
     * @since 1.3.0
     */
    // This must live here to preserve binary compatibility with Spark < 1.5.
    implicit class StringToColumn(val sc: StringContext) {
      def $(args: Any*): ColumnName = {
        new ColumnName(sc.s(args: _*))
      }
    }
  }
  // scalastyle:on

  /**
   * :: Experimental ::
   * Creates a DataFrame from an RDD of Product (e.g. case classes, tuples).
   *
   * @group dataframes
   * @since 1.3.0
   */
  @Experimental
  def createDataFrame[A <: Product : TypeTag](rdd: RDD[A]): DataFrame = {
    SparkPlan.currentContext.set(self)
    val schema = ScalaReflection.schemaFor[A].dataType.asInstanceOf[StructType]
    val attributeSeq = schema.toAttributes
    val rowRDD = RDDConversions.productToRowRdd(rdd, schema.map(_.dataType))
    DataFrame(self, LogicalRDD(attributeSeq, rowRDD)(self))
  }

  /**
   * :: Experimental ::
   * Creates a DataFrame from a local Seq of Product.
   *
   * @group dataframes
   * @since 1.3.0
   */
  @Experimental
  def createDataFrame[A <: Product : TypeTag](data: Seq[A]): DataFrame = {
    SparkPlan.currentContext.set(self)
    val schema = ScalaReflection.schemaFor[A].dataType.asInstanceOf[StructType]
    val attributeSeq = schema.toAttributes
    DataFrame(self, LocalRelation.fromProduct(attributeSeq, data))
  }

  /**
   * Convert a [[BaseRelation]] created for external data sources into a [[DataFrame]].
   *
   * @group dataframes
   * @since 1.3.0
   */
  def baseRelationToDataFrame(baseRelation: BaseRelation): DataFrame = {
    DataFrame(this, LogicalRelation(baseRelation))
  }

  /**
   * :: DeveloperApi ::
   * Creates a [[DataFrame]] from an [[RDD]] containing [[Row]]s using the given schema.
   * It is important to make sure that the structure of every [[Row]] of the provided RDD matches
   * the provided schema. Otherwise, there will be runtime exception.
   * Example:
   * {{{
   *  import org.apache.spark.sql._
   *  import org.apache.spark.sql.types._
   *  val sqlContext = new org.apache.spark.sql.SQLContext(sc)
   *
   *  val schema =
   *    StructType(
   *      StructField("name", StringType, false) ::
   *      StructField("age", IntegerType, true) :: Nil)
   *
   *  val people =
   *    sc.textFile("examples/src/main/resources/people.txt").map(
   *      _.split(",")).map(p => Row(p(0), p(1).trim.toInt))
   *  val dataFrame = sqlContext.createDataFrame(people, schema)
   *  dataFrame.printSchema
   *  // root
   *  // |-- name: string (nullable = false)
   *  // |-- age: integer (nullable = true)
   *
   *  dataFrame.registerTempTable("people")
   *  sqlContext.sql("select name from people").collect.foreach(println)
   * }}}
   *
   * @group dataframes
   * @since 1.3.0
   */
  @DeveloperApi
  def createDataFrame(rowRDD: RDD[Row], schema: StructType): DataFrame = {
    createDataFrame(rowRDD, schema, needsConversion = true)
  }

  /**
   * Creates a DataFrame from an RDD[Row]. User can specify whether the input rows should be
   * converted to Catalyst rows.
   */
  private[sql]
  def createDataFrame(rowRDD: RDD[Row], schema: StructType, needsConversion: Boolean) = {
    // TODO: use MutableProjection when rowRDD is another DataFrame and the applied
    // schema differs from the existing schema on any field data type.
    val catalystRows = if (needsConversion) {
      val converter = CatalystTypeConverters.createToCatalystConverter(schema)
      rowRDD.map(converter(_).asInstanceOf[InternalRow])
    } else {
      rowRDD.map{r: Row => InternalRow.fromSeq(r.toSeq)}
    }
    val logicalPlan = LogicalRDD(schema.toAttributes, catalystRows)(self)
    DataFrame(this, logicalPlan)
  }

  /**
   * Creates a DataFrame from an RDD[Row]. User can specify whether the input rows should be
   * converted to Catalyst rows.
   */
  private[sql]
  def internalCreateDataFrame(catalystRows: RDD[InternalRow], schema: StructType) = {
    // TODO: use MutableProjection when rowRDD is another DataFrame and the applied
    // schema differs from the existing schema on any field data type.
    val logicalPlan = LogicalRDD(schema.toAttributes, catalystRows)(self)
    DataFrame(this, logicalPlan)
  }

  /**
   * :: DeveloperApi ::
   * Creates a [[DataFrame]] from an [[JavaRDD]] containing [[Row]]s using the given schema.
   * It is important to make sure that the structure of every [[Row]] of the provided RDD matches
   * the provided schema. Otherwise, there will be runtime exception.
   *
   * @group dataframes
   * @since 1.3.0
   */
  @DeveloperApi
  def createDataFrame(rowRDD: JavaRDD[Row], schema: StructType): DataFrame = {
    createDataFrame(rowRDD.rdd, schema)
  }

  /**
   * :: DeveloperApi ::
   * Creates a [[DataFrame]] from an [[java.util.List]] containing [[Row]]s using the given schema.
   * It is important to make sure that the structure of every [[Row]] of the provided List matches
   * the provided schema. Otherwise, there will be runtime exception.
   *
   * @group dataframes
   * @since 1.6.0
   */
  @DeveloperApi
  def createDataFrame(rows: java.util.List[Row], schema: StructType): DataFrame = {
    DataFrame(self, LocalRelation.fromExternalRows(schema.toAttributes, rows.asScala))
  }

  /**
   * Applies a schema to an RDD of Java Beans.
   *
   * WARNING: Since there is no guaranteed ordering for fields in a Java Bean,
   *          SELECT * queries will return the columns in an undefined order.
   * @group dataframes
   * @since 1.3.0
   */
  def createDataFrame(rdd: RDD[_], beanClass: Class[_]): DataFrame = {
    val attributeSeq: Seq[AttributeReference] = getSchema(beanClass)
    val className = beanClass.getName
    val rowRdd = rdd.mapPartitions { iter =>
      // BeanInfo is not serializable so we must rediscover it remotely for each partition.
      val localBeanInfo = Introspector.getBeanInfo(Utils.classForName(className))
      SQLContext.beansToRows(iter, localBeanInfo, attributeSeq)
    }
    DataFrame(this, LogicalRDD(attributeSeq, rowRdd)(this))
  }

  /**
   * Applies a schema to an RDD of Java Beans.
   *
   * WARNING: Since there is no guaranteed ordering for fields in a Java Bean,
   *          SELECT * queries will return the columns in an undefined order.
   * @group dataframes
   * @since 1.3.0
   */
  def createDataFrame(rdd: JavaRDD[_], beanClass: Class[_]): DataFrame = {
    createDataFrame(rdd.rdd, beanClass)
  }

  /**
   * Applies a schema to an List of Java Beans.
   *
   * WARNING: Since there is no guaranteed ordering for fields in a Java Bean,
   *          SELECT * queries will return the columns in an undefined order.
   * @group dataframes
   * @since 1.6.0
   */
  def createDataFrame(data: java.util.List[_], beanClass: Class[_]): DataFrame = {
    val attrSeq = getSchema(beanClass)
    val className = beanClass.getName
    val beanInfo = Introspector.getBeanInfo(beanClass)
    val rows = SQLContext.beansToRows(data.asScala.iterator, beanInfo, attrSeq)
    DataFrame(self, LocalRelation(attrSeq, rows.toSeq))
  }


  /**
   * :: Experimental ::
   * Returns a [[DataFrameReader]] that can be used to read data in as a [[DataFrame]].
   * {{{
   *   sqlContext.read.parquet("/path/to/file.parquet")
   *   sqlContext.read.schema(schema).json("/path/to/file.json")
   * }}}
   *
   * @group genericdata
   * @since 1.4.0
   */
  @Experimental
  def read: DataFrameReader = new DataFrameReader(this)

  /**
   * :: Experimental ::
   * Creates an external table from the given path and returns the corresponding DataFrame.
   * It will use the default data source configured by spark.sql.sources.default.
   *
   * @group ddl_ops
   * @since 1.3.0
   */
  @Experimental
  def createExternalTable(tableName: String, path: String): DataFrame = {
    val dataSourceName = conf.defaultDataSourceName
    createExternalTable(tableName, path, dataSourceName)
  }

  /**
   * :: Experimental ::
   * Creates an external table from the given path based on a data source
   * and returns the corresponding DataFrame.
   *
   * @group ddl_ops
   * @since 1.3.0
   */
  @Experimental
  def createExternalTable(
      tableName: String,
      path: String,
      source: String): DataFrame = {
    createExternalTable(tableName, source, Map("path" -> path))
  }

  /**
   * :: Experimental ::
   * Creates an external table from the given path based on a data source and a set of options.
   * Then, returns the corresponding DataFrame.
   *
   * @group ddl_ops
   * @since 1.3.0
   */
  @Experimental
  def createExternalTable(
      tableName: String,
      source: String,
      options: java.util.Map[String, String]): DataFrame = {
    createExternalTable(tableName, source, options.asScala.toMap)
  }

  /**
   * :: Experimental ::
   * (Scala-specific)
   * Creates an external table from the given path based on a data source and a set of options.
   * Then, returns the corresponding DataFrame.
   *
   * @group ddl_ops
   * @since 1.3.0
   */
  @Experimental
  def createExternalTable(
      tableName: String,
      source: String,
      options: Map[String, String]): DataFrame = {
    val tableIdent = SqlParser.parseTableIdentifier(tableName)
    val cmd =
      CreateTableUsing(
        tableIdent,
        userSpecifiedSchema = None,
        source,
        temporary = false,
        options,
        allowExisting = false,
        managedIfNoPath = false)
    executePlan(cmd).toRdd
    table(tableIdent)
  }

  /**
   * :: Experimental ::
   * Create an external table from the given path based on a data source, a schema and
   * a set of options. Then, returns the corresponding DataFrame.
   *
   * @group ddl_ops
   * @since 1.3.0
   */
  @Experimental
  def createExternalTable(
      tableName: String,
      source: String,
      schema: StructType,
      options: java.util.Map[String, String]): DataFrame = {
    createExternalTable(tableName, source, schema, options.asScala.toMap)
  }

  /**
   * :: Experimental ::
   * (Scala-specific)
   * Create an external table from the given path based on a data source, a schema and
   * a set of options. Then, returns the corresponding DataFrame.
   *
   * @group ddl_ops
   * @since 1.3.0
   */
  @Experimental
  def createExternalTable(
      tableName: String,
      source: String,
      schema: StructType,
      options: Map[String, String]): DataFrame = {
    val tableIdent = SqlParser.parseTableIdentifier(tableName)
    val cmd =
      CreateTableUsing(
        tableIdent,
        userSpecifiedSchema = Some(schema),
        source,
        temporary = false,
        options,
        allowExisting = false,
        managedIfNoPath = false)
    executePlan(cmd).toRdd
    table(tableIdent)
  }

  /**
   * Registers the given [[DataFrame]] as a temporary table in the catalog. Temporary tables exist
   * only during the lifetime of this instance of SQLContext.
   */
  private[sql] def registerDataFrameAsTable(df: DataFrame, tableName: String): Unit = {
    catalog.registerTable(Seq(tableName), df.logicalPlan)
  }

  /**
   * Drops the temporary table with the given table name in the catalog. If the table has been
   * cached/persisted before, it's also unpersisted.
   *
   * @param tableName the name of the table to be unregistered.
   *
   * @group basic
   * @since 1.3.0
   */
  def dropTempTable(tableName: String): Unit = {
    cacheManager.tryUncacheQuery(table(tableName))
    catalog.unregisterTable(Seq(tableName))
  }

  /**
   * :: Experimental ::
   * Creates a [[DataFrame]] with a single [[LongType]] column named `id`, containing elements
   * in an range from 0 to `end` (exclusive) with step value 1.
   *
   * @since 1.4.1
   * @group dataframe
   */
  @Experimental
  def range(end: Long): DataFrame = range(0, end)

  /**
   * :: Experimental ::
   * Creates a [[DataFrame]] with a single [[LongType]] column named `id`, containing elements
   * in an range from `start` to `end` (exclusive) with step value 1.
   *
   * @since 1.4.0
   * @group dataframe
   */
  @Experimental
  def range(start: Long, end: Long): DataFrame = {
    createDataFrame(
      sparkContext.range(start, end).map(Row(_)),
      StructType(StructField("id", LongType, nullable = false) :: Nil))
  }

  /**
   * :: Experimental ::
   * Creates a [[DataFrame]] with a single [[LongType]] column named `id`, containing elements
   * in an range from `start` to `end` (exclusive) with an step value, with partition number
   * specified.
   *
   * @since 1.4.0
   * @group dataframe
   */
  @Experimental
  def range(start: Long, end: Long, step: Long, numPartitions: Int): DataFrame = {
    createDataFrame(
      sparkContext.range(start, end, step, numPartitions).map(Row(_)),
      StructType(StructField("id", LongType, nullable = false) :: Nil))
  }

  /**
   * Executes a SQL query using Spark, returning the result as a [[DataFrame]]. The dialect that is
   * used for SQL parsing can be configured with 'spark.sql.dialect'.
   *
   * @group basic
   * @since 1.3.0
   */
  def sql(sqlText: String): DataFrame = {
    DataFrame(this, parseSql(sqlText))
  }

  /**
   * Returns the specified table as a [[DataFrame]].
   *
   * @group ddl_ops
   * @since 1.3.0
   */
  def table(tableName: String): DataFrame = {
    table(SqlParser.parseTableIdentifier(tableName))
  }

  private def table(tableIdent: TableIdentifier): DataFrame = {
    DataFrame(this, catalog.lookupRelation(tableIdent.toSeq))
  }

  /**
   * Returns a [[DataFrame]] containing names of existing tables in the current database.
   * The returned DataFrame has two columns, tableName and isTemporary (a Boolean
   * indicating if a table is a temporary one or not).
   *
   * @group ddl_ops
   * @since 1.3.0
   */
  def tables(): DataFrame = {
    DataFrame(this, ShowTablesCommand(None))
  }

  /**
   * Returns a [[DataFrame]] containing names of existing tables in the given database.
   * The returned DataFrame has two columns, tableName and isTemporary (a Boolean
   * indicating if a table is a temporary one or not).
   *
   * @group ddl_ops
   * @since 1.3.0
   */
  def tables(databaseName: String): DataFrame = {
    DataFrame(this, ShowTablesCommand(Some(databaseName)))
  }

  /**
   * Returns the names of tables in the current database as an array.
   *
   * @group ddl_ops
   * @since 1.3.0
   */
  def tableNames(): Array[String] = {
    catalog.getTables(None).map {
      case (tableName, _) => tableName
    }.toArray
  }

  /**
   * Returns the names of tables in the given database as an array.
   *
   * @group ddl_ops
   * @since 1.3.0
   */
  def tableNames(databaseName: String): Array[String] = {
    catalog.getTables(Some(databaseName)).map {
      case (tableName, _) => tableName
    }.toArray
  }

  @deprecated("use org.apache.spark.sql.SparkPlanner", "1.6.0")
  protected[sql] class SparkPlanner extends sparkexecution.SparkPlanner(this)

  @transient
  protected[sql] val planner: sparkexecution.SparkPlanner = new sparkexecution.SparkPlanner(this)

  @transient
  protected[sql] lazy val emptyResult = sparkContext.parallelize(Seq.empty[InternalRow], 1)

  /**
   * Prepares a planned SparkPlan for execution by inserting shuffle operations and internal
   * row format conversions as needed.
   */
  @transient
  protected[sql] val prepareForExecution = new RuleExecutor[SparkPlan] {
    val batches = Seq(
      Batch("Add exchange", Once, EnsureRequirements(self)),
      Batch("Add row converters", Once, EnsureRowFormats)
    )
  }

  @deprecated("use org.apache.spark.sql.QueryExecution", "1.6.0")
  protected[sql] class QueryExecution(logical: LogicalPlan)
    extends sparkexecution.QueryExecution(this, logical)

  /**
   * Parses the data type in our internal string representation. The data type string should
   * have the same format as the one generated by `toString` in scala.
   * It is only used by PySpark.
   */
  protected[sql] def parseDataType(dataTypeString: String): DataType = {
    DataType.fromJson(dataTypeString)
  }

  /**
   * Apply a schema defined by the schemaString to an RDD. It is only used by PySpark.
   */
  protected[sql] def applySchemaToPythonRDD(
      rdd: RDD[Array[Any]],
      schemaString: String): DataFrame = {
    val schema = parseDataType(schemaString).asInstanceOf[StructType]
    applySchemaToPythonRDD(rdd, schema)
  }

  /**
   * Apply a schema defined by the schema to an RDD. It is only used by PySpark.
   */
  protected[sql] def applySchemaToPythonRDD(
      rdd: RDD[Array[Any]],
      schema: StructType): DataFrame = {

    val rowRdd = rdd.map(r => EvaluatePython.fromJava(r, schema).asInstanceOf[InternalRow])
    DataFrame(this, LogicalRDD(schema.toAttributes, rowRdd)(self))
  }

  /**
   * Returns a Catalyst Schema for the given java bean class.
   */
  protected def getSchema(beanClass: Class[_]): Seq[AttributeReference] = {
    val (dataType, _) = JavaTypeInference.inferDataType(beanClass)
    dataType.asInstanceOf[StructType].fields.map { f =>
      AttributeReference(f.name, f.dataType, f.nullable)()
    }
  }

  ////////////////////////////////////////////////////////////////////////////
  ////////////////////////////////////////////////////////////////////////////
  // Deprecated methods
  ////////////////////////////////////////////////////////////////////////////
  ////////////////////////////////////////////////////////////////////////////

  /**
   * @deprecated As of 1.3.0, replaced by `createDataFrame()`.
   */
  @deprecated("use createDataFrame", "1.3.0")
  def applySchema(rowRDD: RDD[Row], schema: StructType): DataFrame = {
    createDataFrame(rowRDD, schema)
  }

  /**
   * @deprecated As of 1.3.0, replaced by `createDataFrame()`.
   */
  @deprecated("use createDataFrame", "1.3.0")
  def applySchema(rowRDD: JavaRDD[Row], schema: StructType): DataFrame = {
    createDataFrame(rowRDD, schema)
  }

  /**
   * @deprecated As of 1.3.0, replaced by `createDataFrame()`.
   */
  @deprecated("use createDataFrame", "1.3.0")
  def applySchema(rdd: RDD[_], beanClass: Class[_]): DataFrame = {
    createDataFrame(rdd, beanClass)
  }

  /**
   * @deprecated As of 1.3.0, replaced by `createDataFrame()`.
   */
  @deprecated("use createDataFrame", "1.3.0")
  def applySchema(rdd: JavaRDD[_], beanClass: Class[_]): DataFrame = {
    createDataFrame(rdd, beanClass)
  }

  /**
   * Loads a Parquet file, returning the result as a [[DataFrame]]. This function returns an empty
   * [[DataFrame]] if no paths are passed in.
   *
   * @group specificdata
   * @deprecated As of 1.4.0, replaced by `read().parquet()`.
   */
  @deprecated("Use read.parquet()", "1.4.0")
  @scala.annotation.varargs
  def parquetFile(paths: String*): DataFrame = {
    if (paths.isEmpty) {
      emptyDataFrame
    } else {
      read.parquet(paths : _*)
    }
  }

  /**
   * Loads a JSON file (one object per line), returning the result as a [[DataFrame]].
   * It goes through the entire dataset once to determine the schema.
   *
   * @group specificdata
   * @deprecated As of 1.4.0, replaced by `read().json()`.
   */
  @deprecated("Use read.json()", "1.4.0")
  def jsonFile(path: String): DataFrame = {
    read.json(path)
  }

  /**
   * Loads a JSON file (one object per line) and applies the given schema,
   * returning the result as a [[DataFrame]].
   *
   * @group specificdata
   * @deprecated As of 1.4.0, replaced by `read().json()`.
   */
  @deprecated("Use read.json()", "1.4.0")
  def jsonFile(path: String, schema: StructType): DataFrame = {
    read.schema(schema).json(path)
  }

  /**
   * @group specificdata
   * @deprecated As of 1.4.0, replaced by `read().json()`.
   */
  @deprecated("Use read.json()", "1.4.0")
  def jsonFile(path: String, samplingRatio: Double): DataFrame = {
    read.option("samplingRatio", samplingRatio.toString).json(path)
  }

  /**
   * Loads an RDD[String] storing JSON objects (one object per record), returning the result as a
   * [[DataFrame]].
   * It goes through the entire dataset once to determine the schema.
   *
   * @group specificdata
   * @deprecated As of 1.4.0, replaced by `read().json()`.
   */
  @deprecated("Use read.json()", "1.4.0")
  def jsonRDD(json: RDD[String]): DataFrame = read.json(json)

  /**
   * Loads an RDD[String] storing JSON objects (one object per record), returning the result as a
   * [[DataFrame]].
   * It goes through the entire dataset once to determine the schema.
   *
   * @group specificdata
   * @deprecated As of 1.4.0, replaced by `read().json()`.
   */
  @deprecated("Use read.json()", "1.4.0")
  def jsonRDD(json: JavaRDD[String]): DataFrame = read.json(json)

  /**
   * Loads an RDD[String] storing JSON objects (one object per record) and applies the given schema,
   * returning the result as a [[DataFrame]].
   *
   * @group specificdata
   * @deprecated As of 1.4.0, replaced by `read().json()`.
   */
  @deprecated("Use read.json()", "1.4.0")
  def jsonRDD(json: RDD[String], schema: StructType): DataFrame = {
    read.schema(schema).json(json)
  }

  /**
   * Loads an JavaRDD<String> storing JSON objects (one object per record) and applies the given
   * schema, returning the result as a [[DataFrame]].
   *
   * @group specificdata
   * @deprecated As of 1.4.0, replaced by `read().json()`.
   */
  @deprecated("Use read.json()", "1.4.0")
  def jsonRDD(json: JavaRDD[String], schema: StructType): DataFrame = {
    read.schema(schema).json(json)
  }

  /**
   * Loads an RDD[String] storing JSON objects (one object per record) inferring the
   * schema, returning the result as a [[DataFrame]].
   *
   * @group specificdata
   * @deprecated As of 1.4.0, replaced by `read().json()`.
   */
  @deprecated("Use read.json()", "1.4.0")
  def jsonRDD(json: RDD[String], samplingRatio: Double): DataFrame = {
    read.option("samplingRatio", samplingRatio.toString).json(json)
  }

  /**
   * Loads a JavaRDD[String] storing JSON objects (one object per record) inferring the
   * schema, returning the result as a [[DataFrame]].
   *
   * @group specificdata
   * @deprecated As of 1.4.0, replaced by `read().json()`.
   */
  @deprecated("Use read.json()", "1.4.0")
  def jsonRDD(json: JavaRDD[String], samplingRatio: Double): DataFrame = {
    read.option("samplingRatio", samplingRatio.toString).json(json)
  }

  /**
   * Returns the dataset stored at path as a DataFrame,
   * using the default data source configured by spark.sql.sources.default.
   *
   * @group genericdata
   * @deprecated As of 1.4.0, replaced by `read().load(path)`.
   */
  @deprecated("Use read.load(path)", "1.4.0")
  def load(path: String): DataFrame = {
    read.load(path)
  }

  /**
   * Returns the dataset stored at path as a DataFrame, using the given data source.
   *
   * @group genericdata
   * @deprecated As of 1.4.0, replaced by `read().format(source).load(path)`.
   */
  @deprecated("Use read.format(source).load(path)", "1.4.0")
  def load(path: String, source: String): DataFrame = {
    read.format(source).load(path)
  }

  /**
   * (Java-specific) Returns the dataset specified by the given data source and
   * a set of options as a DataFrame.
   *
   * @group genericdata
   * @deprecated As of 1.4.0, replaced by `read().format(source).options(options).load()`.
   */
  @deprecated("Use read.format(source).options(options).load()", "1.4.0")
  def load(source: String, options: java.util.Map[String, String]): DataFrame = {
    read.options(options).format(source).load()
  }

  /**
   * (Scala-specific) Returns the dataset specified by the given data source and
   * a set of options as a DataFrame.
   *
   * @group genericdata
   * @deprecated As of 1.4.0, replaced by `read().format(source).options(options).load()`.
   */
  @deprecated("Use read.format(source).options(options).load()", "1.4.0")
  def load(source: String, options: Map[String, String]): DataFrame = {
    read.options(options).format(source).load()
  }

  /**
   * (Java-specific) Returns the dataset specified by the given data source and
   * a set of options as a DataFrame, using the given schema as the schema of the DataFrame.
   *
   * @group genericdata
   * @deprecated As of 1.4.0, replaced by
   *            `read().format(source).schema(schema).options(options).load()`.
   */
  @deprecated("Use read.format(source).schema(schema).options(options).load()", "1.4.0")
  def load(source: String, schema: StructType, options: java.util.Map[String, String]): DataFrame =
  {
    read.format(source).schema(schema).options(options).load()
  }

  /**
   * (Scala-specific) Returns the dataset specified by the given data source and
   * a set of options as a DataFrame, using the given schema as the schema of the DataFrame.
   *
   * @group genericdata
   * @deprecated As of 1.4.0, replaced by
   *            `read().format(source).schema(schema).options(options).load()`.
   */
  @deprecated("Use read.format(source).schema(schema).options(options).load()", "1.4.0")
  def load(source: String, schema: StructType, options: Map[String, String]): DataFrame = {
    read.format(source).schema(schema).options(options).load()
  }

  /**
   * Construct a [[DataFrame]] representing the database table accessible via JDBC URL
   * url named table.
   *
   * @group specificdata
   * @deprecated As of 1.4.0, replaced by `read().jdbc()`.
   */
  @deprecated("use read.jdbc()", "1.4.0")
  def jdbc(url: String, table: String): DataFrame = {
    read.jdbc(url, table, new Properties)
  }

  /**
   * Construct a [[DataFrame]] representing the database table accessible via JDBC URL
   * url named table.  Partitions of the table will be retrieved in parallel based on the parameters
   * passed to this function.
   *
   * @param columnName the name of a column of integral type that will be used for partitioning.
   * @param lowerBound the minimum value of `columnName` used to decide partition stride
   * @param upperBound the maximum value of `columnName` used to decide partition stride
   * @param numPartitions the number of partitions.  the range `minValue`-`maxValue` will be split
   *                      evenly into this many partitions
   * @group specificdata
   * @deprecated As of 1.4.0, replaced by `read().jdbc()`.
   */
  @deprecated("use read.jdbc()", "1.4.0")
  def jdbc(
      url: String,
      table: String,
      columnName: String,
      lowerBound: Long,
      upperBound: Long,
      numPartitions: Int): DataFrame = {
    read.jdbc(url, table, columnName, lowerBound, upperBound, numPartitions, new Properties)
  }

  /**
   * Construct a [[DataFrame]] representing the database table accessible via JDBC URL
   * url named table. The theParts parameter gives a list expressions
   * suitable for inclusion in WHERE clauses; each one defines one partition
   * of the [[DataFrame]].
   *
   * @group specificdata
   * @deprecated As of 1.4.0, replaced by `read().jdbc()`.
   */
  @deprecated("use read.jdbc()", "1.4.0")
  def jdbc(url: String, table: String, theParts: Array[String]): DataFrame = {
    read.jdbc(url, table, theParts, new Properties)
  }

  ////////////////////////////////////////////////////////////////////////////
  ////////////////////////////////////////////////////////////////////////////
  // End of deprecated methods
  ////////////////////////////////////////////////////////////////////////////
  ////////////////////////////////////////////////////////////////////////////


  // Register a succesfully instantiatd context to the singleton. This should be at the end of
  // the class definition so that the singleton is updated only if there is no exception in the
  // construction of the instance.
  SQLContext.setLastInstantiatedContext(self)
}

/**
 * This SQLContext object contains utility functions to create a singleton SQLContext instance,
 * or to get the last created SQLContext instance.
 */
object SQLContext {

  private val INSTANTIATION_LOCK = new Object()

  /**
   * The active SQLContext for threads.
   */
  private val activeContexts: InheritableThreadLocal[SQLContext] =
    new InheritableThreadLocal[SQLContext]

  /**
   * Reference to the last created SQLContext.
   */
  @transient private val lastInstantiatedContext = new AtomicReference[SQLContext]()

  /**
   * Get the singleton SQLContext if it exists or create a new one using the given SparkContext.
   *
   * This function can be used to create a singleton SQLContext object that can be shared across
   * the JVM.
   *
   * If there an active SQLContext for current thread, it will returned instead of the global one.
   */
  def getOrCreate(sparkContext: SparkContext): SQLContext = {
    val ctx = activeContexts.get()
    if (ctx != null) {
      return ctx
    }

    INSTANTIATION_LOCK.synchronized {
      if (lastInstantiatedContext.get() == null) {
        new SQLContext(sparkContext)
      }
    }
    lastInstantiatedContext.get()
  }

  private[sql] def clearLastInstantiatedContext(): Unit = {
    INSTANTIATION_LOCK.synchronized {
      lastInstantiatedContext.set(null)
    }
  }

  private[sql] def setLastInstantiatedContext(sqlContext: SQLContext): Unit = {
    INSTANTIATION_LOCK.synchronized {
      lastInstantiatedContext.compareAndSet(null, sqlContext)
    }
  }

  /**
<<<<<<< HEAD
   * Set a SQLContext for current thread
   */
  def setActive(ctx: SQLContext): Unit = {
    activeContexts.set(ctx)
  }

  /**
   * Clear the SQLContext for current thread
   */
  def clearActive(): Unit = {
    activeContexts.remove()
=======
   * Converts an iterator of Java Beans to InternalRow using the provided
   * bean info & schema. This is not related to the singleton, but is a static
   * method for internal use.
   */
  private def beansToRows(data: Iterator[_], beanInfo: BeanInfo, attrs: Seq[AttributeReference]):
      Iterator[InternalRow] = {
    val extractors =
      beanInfo.getPropertyDescriptors.filterNot(_.getName == "class").map(_.getReadMethod)
    val methodsToConverts = extractors.zip(attrs).map { case (e, attr) =>
      (e, CatalystTypeConverters.createToCatalystConverter(attr.dataType))
    }
    data.map{ element =>
      new GenericInternalRow(
        methodsToConverts.map { case (e, convert) => convert(e.invoke(element)) }.toArray[Any]
      ): InternalRow
    }
>>>>>>> 16fd2a2f
  }
}<|MERGE_RESOLUTION|>--- conflicted
+++ resolved
@@ -1222,10 +1222,9 @@
     }
   }
 
-  /**
-<<<<<<< HEAD
-   * Set a SQLContext for current thread
-   */
+  /*
+    * Set a SQLContext for current thread
+    */
   def setActive(ctx: SQLContext): Unit = {
     activeContexts.set(ctx)
   }
@@ -1235,7 +1234,9 @@
    */
   def clearActive(): Unit = {
     activeContexts.remove()
-=======
+  }
+
+  /**
    * Converts an iterator of Java Beans to InternalRow using the provided
    * bean info & schema. This is not related to the singleton, but is a static
    * method for internal use.
@@ -1252,6 +1253,5 @@
         methodsToConverts.map { case (e, convert) => convert(e.invoke(element)) }.toArray[Any]
       ): InternalRow
     }
->>>>>>> 16fd2a2f
   }
 }