/*
 * Licensed to the Apache Software Foundation (ASF) under one or more
 * contributor license agreements.  See the NOTICE file distributed with
 * this work for additional information regarding copyright ownership.
 * The ASF licenses this file to You under the Apache License, Version 2.0
 * (the "License"); you may not use this file except in compliance with
 * the License.  You may obtain a copy of the License at
 *
 *    http://www.apache.org/licenses/LICENSE-2.0
 *
 * Unless required by applicable law or agreed to in writing, software
 * distributed under the License is distributed on an "AS IS" BASIS,
 * WITHOUT WARRANTIES OR CONDITIONS OF ANY KIND, either express or implied.
 * See the License for the specific language governing permissions and
 * limitations under the License.
 */

package org.apache.spark.sql.execution

import java.util.concurrent.atomic.AtomicBoolean

import scala.collection.mutable.ArrayBuffer
import scala.concurrent.{Await, ExecutionContext, Future}
<<<<<<< HEAD
import scala.concurrent.duration.Duration
=======
import scala.concurrent.duration._
>>>>>>> 79250712

import org.apache.spark.Logging
import org.apache.spark.rdd.{RDD, RDDOperationScope}
import org.apache.spark.sql.{DataFrame, Row, SQLContext}
import org.apache.spark.sql.catalyst.{CatalystTypeConverters, InternalRow}
import org.apache.spark.sql.catalyst.expressions._
import org.apache.spark.sql.catalyst.expressions.codegen._
import org.apache.spark.sql.catalyst.plans.QueryPlan
import org.apache.spark.sql.catalyst.plans.physical._
import org.apache.spark.sql.execution.metric.{LongSQLMetric, SQLMetric}
import org.apache.spark.sql.types.DataType
import org.apache.spark.util.ThreadUtils

/**
 * The base class for physical operators.
 */
abstract class SparkPlan extends QueryPlan[SparkPlan] with Logging with Serializable {

  /**
   * A handle to the SQL Context that was used to create this plan.   Since many operators need
   * access to the sqlContext for RDD operations or configuration this field is automatically
   * populated by the query planning infrastructure.
   */
  @transient
  protected[spark] final val sqlContext = SQLContext.getActive().getOrElse(null)

  protected def sparkContext = sqlContext.sparkContext

  // sqlContext will be null when we are being deserialized on the slaves.  In this instance
  // the value of subexpressionEliminationEnabled will be set by the desserializer after the
  // constructor has run.
  val subexpressionEliminationEnabled: Boolean = if (sqlContext != null) {
    sqlContext.conf.subexpressionEliminationEnabled
  } else {
    false
  }

  /**
   * Whether the "prepare" method is called.
   */
  private val prepareCalled = new AtomicBoolean(false)

  /** Overridden make copy also propogates sqlContext to copied plan. */
  override def makeCopy(newArgs: Array[AnyRef]): SparkPlan = {
    SQLContext.setActive(sqlContext)
    super.makeCopy(newArgs)
  }

  /**
   * Return all metadata that describes more details of this SparkPlan.
   */
  private[sql] def metadata: Map[String, String] = Map.empty

  /**
   * Return all metrics containing metrics of this SparkPlan.
   */
  private[sql] def metrics: Map[String, SQLMetric[_, _]] = Map.empty

  /**
    * Reset all the metrics.
    */
  private[sql] def resetMetrics(): Unit = {
    metrics.valuesIterator.foreach(_.reset())
  }

  /**
   * Return a LongSQLMetric according to the name.
   */
  private[sql] def longMetric(name: String): LongSQLMetric =
    metrics(name).asInstanceOf[LongSQLMetric]

  // TODO: Move to `DistributedPlan`
  /** Specifies how data is partitioned across different nodes in the cluster. */
  def outputPartitioning: Partitioning = UnknownPartitioning(0) // TODO: WRONG WIDTH!

  /** Specifies any partition requirements on the input data for this operator. */
  def requiredChildDistribution: Seq[Distribution] =
    Seq.fill(children.size)(UnspecifiedDistribution)

  /** Specifies how data is ordered in each partition. */
  def outputOrdering: Seq[SortOrder] = Nil

  /** Specifies sort order for each partition requirements on the input data for this operator. */
  def requiredChildOrdering: Seq[Seq[SortOrder]] = Seq.fill(children.size)(Nil)

  /**
   * Returns the result of this query as an RDD[InternalRow] by delegating to doExecute
   * after adding query plan information to created RDDs for visualization.
   * Concrete implementations of SparkPlan should override doExecute instead.
   */
  final def execute(): RDD[InternalRow] = {
    RDDOperationScope.withScope(sparkContext, nodeName, false, true) {
      prepare()
      waitForSubqueries()
      doExecute()
    }
  }

  // All the subqueries and their Future of results.
  @transient private val queryResults = ArrayBuffer[(ScalarSubquery, Future[Array[InternalRow]])]()

  /**
   * Collects all the subqueries and create a Future to take the first two rows of them.
   */
  protected def prepareSubqueries(): Unit = {
    val allSubqueries = expressions.flatMap(_.collect {case e: ScalarSubquery => e})
    allSubqueries.asInstanceOf[Seq[ScalarSubquery]].foreach { e =>
      val futureResult = Future {
        // We only need the first row, try to take two rows so we can throw an exception if there
        // are more than one rows returned.
        e.executedPlan.executeTake(2)
      }(SparkPlan.subqueryExecutionContext)
      queryResults += e -> futureResult
    }
  }

  /**
   * Waits for all the subqueries to finish and updates the results.
   */
  protected def waitForSubqueries(): Unit = {
    // fill in the result of subqueries
    queryResults.foreach {
      case (e, futureResult) =>
        val rows = Await.result(futureResult, Duration.Inf)
        if (rows.length > 1) {
          sys.error(s"more than one row returned by a subquery used as an expression:\n${e.plan}")
        }
        if (rows.length == 1) {
          assert(rows(0).numFields == 1, "Analyzer should make sure this only returns one column")
          e.updateResult(rows(0).get(0, e.dataType))
        } else {
          // There is no rows returned, the result should be null.
          e.updateResult(null)
        }
    }
    queryResults.clear()
  }

  /**
   * Prepare a SparkPlan for execution. It's idempotent.
   */
  final def prepare(): Unit = {
    if (prepareCalled.compareAndSet(false, true)) {
      doPrepare()
<<<<<<< HEAD

      // collect all the subqueries and submit jobs to execute them in background
      val queryResults = ArrayBuffer[(ScalarSubQuery, Future[Array[InternalRow]])]()
      val allSubqueries = expressions.flatMap(_.collect {case e: ScalarSubQuery => e})
      allSubqueries.foreach { e =>
        val futureResult = scala.concurrent.future {
          val df = DataFrame(sqlContext, e.query)
          df.queryExecution.toRdd.collect()
        }(SparkPlan.subqueryExecutionContext)
        queryResults += e -> futureResult
      }

=======
      prepareSubqueries()
>>>>>>> 79250712
      children.foreach(_.prepare())

      // fill in the result of subqueries
      queryResults.foreach {
        case (e, futureResult) =>
          val rows = Await.result(futureResult, Duration.Inf)
          if (rows.length > 1) {
            sys.error(s"Scalar subquery should return at most one row, but got ${rows.length}: " +
              s"${e.query.treeString}")
          }
          // Analyzer will make sure that it only return on column
          if (rows.length > 0) {
            e.updateResult(rows(0).get(0, e.dataType))
          }
      }
    }
  }

  /**
   * Overridden by concrete implementations of SparkPlan. It is guaranteed to run before any
   * `execute` of SparkPlan. This is helpful if we want to set up some state before executing the
   * query, e.g., `BroadcastHashJoin` uses it to broadcast asynchronously.
   *
   * Note: the prepare method has already walked down the tree, so the implementation doesn't need
   * to call children's prepare methods.
   */
  protected def doPrepare(): Unit = {}

  /**
   * Overridden by concrete implementations of SparkPlan.
   * Produces the result of the query as an RDD[InternalRow]
   */
  protected def doExecute(): RDD[InternalRow]

  /**
   * Runs this query returning the result as an array.
   */
  def executeCollect(): Array[InternalRow] = {
    execute().map(_.copy()).collect()
  }

  /**
   * Runs this query returning the result as an array, using external Row format.
   */
  def executeCollectPublic(): Array[Row] = {
    val converter = CatalystTypeConverters.createToScalaConverter(schema)
    executeCollect().map(converter(_).asInstanceOf[Row])
  }

  /**
   * Runs this query returning the first `n` rows as an array.
   *
   * This is modeled after RDD.take but never runs any job locally on the driver.
   */
  def executeTake(n: Int): Array[InternalRow] = {
    if (n == 0) {
      return new Array[InternalRow](0)
    }

    val childRDD = execute().map(_.copy())

    val buf = new ArrayBuffer[InternalRow]
    val totalParts = childRDD.partitions.length
    var partsScanned = 0
    while (buf.size < n && partsScanned < totalParts) {
      // The number of partitions to try in this iteration. It is ok for this number to be
      // greater than totalParts because we actually cap it at totalParts in runJob.
      var numPartsToTry = 1L
      if (partsScanned > 0) {
        // If we didn't find any rows after the first iteration, just try all partitions next.
        // Otherwise, interpolate the number of partitions we need to try, but overestimate it
        // by 50%.
        if (buf.size == 0) {
          numPartsToTry = totalParts - 1
        } else {
          numPartsToTry = (1.5 * n * partsScanned / buf.size).toInt
        }
      }
      numPartsToTry = math.max(0, numPartsToTry)  // guard against negative num of partitions

      val left = n - buf.size
      val p = partsScanned.until(math.min(partsScanned + numPartsToTry, totalParts).toInt)
      val sc = sqlContext.sparkContext
      val res = sc.runJob(childRDD, (it: Iterator[InternalRow]) => it.take(left).toArray, p)

      res.foreach(buf ++= _.take(n - buf.size))
      partsScanned += p.size
    }

    buf.toArray
  }

  private[this] def isTesting: Boolean = sys.props.contains("spark.testing")

  protected def newMutableProjection(
      expressions: Seq[Expression],
      inputSchema: Seq[Attribute],
      useSubexprElimination: Boolean = false): () => MutableProjection = {
    log.debug(s"Creating MutableProj: $expressions, inputSchema: $inputSchema")
    GenerateMutableProjection.generate(expressions, inputSchema, useSubexprElimination)
  }

  protected def newPredicate(
      expression: Expression, inputSchema: Seq[Attribute]): (InternalRow) => Boolean = {
    GeneratePredicate.generate(expression, inputSchema)
  }

  protected def newOrdering(
      order: Seq[SortOrder], inputSchema: Seq[Attribute]): Ordering[InternalRow] = {
    GenerateOrdering.generate(order, inputSchema)
  }

  /**
   * Creates a row ordering for the given schema, in natural ascending order.
   */
  protected def newNaturalAscendingOrdering(dataTypes: Seq[DataType]): Ordering[InternalRow] = {
    val order: Seq[SortOrder] = dataTypes.zipWithIndex.map {
      case (dt, index) => new SortOrder(BoundReference(index, dt, nullable = true), Ascending)
    }
    newOrdering(order, Seq.empty)
  }
}

object SparkPlan {
  private[execution] val subqueryExecutionContext = ExecutionContext.fromExecutorService(
    ThreadUtils.newDaemonCachedThreadPool("subquery", 16))
}

private[sql] trait LeafNode extends SparkPlan {
  override def children: Seq[SparkPlan] = Nil
  override def producedAttributes: AttributeSet = outputSet
}

private[sql] trait UnaryNode extends SparkPlan {
  def child: SparkPlan

  override def children: Seq[SparkPlan] = child :: Nil

  override def outputPartitioning: Partitioning = child.outputPartitioning
}

private[sql] trait BinaryNode extends SparkPlan {
  def left: SparkPlan
  def right: SparkPlan

  override def children: Seq[SparkPlan] = Seq(left, right)
}<|MERGE_RESOLUTION|>--- conflicted
+++ resolved
@@ -21,15 +21,11 @@
 
 import scala.collection.mutable.ArrayBuffer
 import scala.concurrent.{Await, ExecutionContext, Future}
-<<<<<<< HEAD
 import scala.concurrent.duration.Duration
-=======
-import scala.concurrent.duration._
->>>>>>> 79250712
 
 import org.apache.spark.Logging
 import org.apache.spark.rdd.{RDD, RDDOperationScope}
-import org.apache.spark.sql.{DataFrame, Row, SQLContext}
+import org.apache.spark.sql.{Row, SQLContext}
 import org.apache.spark.sql.catalyst.{CatalystTypeConverters, InternalRow}
 import org.apache.spark.sql.catalyst.expressions._
 import org.apache.spark.sql.catalyst.expressions.codegen._
@@ -170,37 +166,8 @@
   final def prepare(): Unit = {
     if (prepareCalled.compareAndSet(false, true)) {
       doPrepare()
-<<<<<<< HEAD
-
-      // collect all the subqueries and submit jobs to execute them in background
-      val queryResults = ArrayBuffer[(ScalarSubQuery, Future[Array[InternalRow]])]()
-      val allSubqueries = expressions.flatMap(_.collect {case e: ScalarSubQuery => e})
-      allSubqueries.foreach { e =>
-        val futureResult = scala.concurrent.future {
-          val df = DataFrame(sqlContext, e.query)
-          df.queryExecution.toRdd.collect()
-        }(SparkPlan.subqueryExecutionContext)
-        queryResults += e -> futureResult
-      }
-
-=======
       prepareSubqueries()
->>>>>>> 79250712
       children.foreach(_.prepare())
-
-      // fill in the result of subqueries
-      queryResults.foreach {
-        case (e, futureResult) =>
-          val rows = Await.result(futureResult, Duration.Inf)
-          if (rows.length > 1) {
-            sys.error(s"Scalar subquery should return at most one row, but got ${rows.length}: " +
-              s"${e.query.treeString}")
-          }
-          // Analyzer will make sure that it only return on column
-          if (rows.length > 0) {
-            e.updateResult(rows(0).get(0, e.dataType))
-          }
-      }
     }
   }
 
