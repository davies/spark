--- conflicted
+++ resolved
@@ -120,7 +120,6 @@
   private val modes = aggregateExpressions.map(_.mode).distinct
 
   override def supportCodegen: Boolean = {
-<<<<<<< HEAD
     // ImperativeAggregate is not supported right now
     !aggregateExpressions.exists(_.aggregateFunction.isInstanceOf[ImperativeAggregate])
   }
@@ -137,33 +136,18 @@
     }
   }
 
-  override def doConsume(ctx: CodegenContext, child: SparkPlan, input: Seq[ExprCode]): String = {
+  override def doConsume(ctx: CodegenContext, input: Seq[ExprCode]): String = {
     if (groupingExpressions.isEmpty) {
-      doConsumeWithoutKeys(ctx, child, input)
+      doConsumeWithoutKeys(ctx, input)
     } else {
-      doConsumeWithKeys(ctx, child, input)
-    }
-=======
-    groupingExpressions.isEmpty &&
-      // ImperativeAggregate is not supported right now
-      !aggregateExpressions.exists(_.aggregateFunction.isInstanceOf[ImperativeAggregate])
->>>>>>> df78a934
+      doConsumeWithKeys(ctx, input)
+    }
   }
 
   // The variables used as aggregation buffer
   private var bufVars: Seq[ExprCode] = _
 
-<<<<<<< HEAD
   private def doProduceWithoutKeys(ctx: CodegenContext): String = {
-=======
-  private val modes = aggregateExpressions.map(_.mode).distinct
-
-  override def upstream(): RDD[InternalRow] = {
-    child.asInstanceOf[CodegenSupport].upstream()
-  }
-
-  protected override def doProduce(ctx: CodegenContext): String = {
->>>>>>> df78a934
     val initAgg = ctx.freshName("initAgg")
     ctx.addMutableState("boolean", initAgg, s"$initAgg = false;")
 
@@ -177,27 +161,15 @@
       ctx.addMutableState(ctx.javaType(e.dataType), value, "")
       // The initial expression should not access any column
       val ev = e.gen(ctx)
-<<<<<<< HEAD
-      val initVars =
-        s"""
-         $isNull = ${ev.isNull};
-         $value = ${ev.value};
-       """
-=======
       val initVars = s"""
          | $isNull = ${ev.isNull};
          | $value = ${ev.value};
        """.stripMargin
->>>>>>> df78a934
       ExprCode(ev.code + initVars, isNull, value)
     }
 
     // generate variables for output
-<<<<<<< HEAD
-    val (resultVars, genResult) = if (modes.contains(Final) |modes.contains(Complete)) {
-=======
     val (resultVars, genResult) = if (modes.contains(Final) | modes.contains(Complete)) {
->>>>>>> df78a934
       // evaluate aggregate results
       ctx.currentVars = bufVars
       val bufferAttrs = functions.flatMap(_.aggBufferAttributes)
@@ -210,15 +182,9 @@
         BindReferences.bindReference(e, aggregateAttributes).gen(ctx)
       }
       (resultVars, s"""
-<<<<<<< HEAD
-         ${aggResults.map(_.code).mkString("\n")}
-         ${resultVars.map(_.code).mkString("\n")}
-       """)
-=======
         | ${aggResults.map(_.code).mkString("\n")}
         | ${resultVars.map(_.code).mkString("\n")}
        """.stripMargin)
->>>>>>> df78a934
     } else {
       // output the aggregate buffer directly
       (bufVars, "")
@@ -227,33 +193,6 @@
     val doAgg = ctx.freshName("doAgg")
     ctx.addNewFunction(doAgg,
       s"""
-<<<<<<< HEAD
-        private void $doAgg() throws java.io.IOException {
-          // initialize aggregation buffer
-          ${bufVars.map(_.code).mkString("\n")}
-
-          ${child.asInstanceOf[CodegenSupport].produce(ctx, this)}
-        }
-       """)
-
-    s"""
-    if (!$initAgg) {
-      $initAgg = true;
-      $doAgg();
-
-      // output the result
-      $genResult
-
-      ${consume(ctx, resultVars)}
-    }
-    """
-  }
-
-  private def doConsumeWithoutKeys(
-      ctx: CodegenContext,
-      child: SparkPlan,
-      input: Seq[ExprCode]): String = {
-=======
          | private void $doAgg() {
          |   // initialize aggregation buffer
          |   ${bufVars.map(_.code).mkString("\n")}
@@ -275,8 +214,7 @@
      """.stripMargin
   }
 
-  override def doConsume(ctx: CodegenContext, input: Seq[ExprCode]): String = {
->>>>>>> df78a934
+  def doConsumeWithoutKeys(ctx: CodegenContext, input: Seq[ExprCode]): String = {
     // only have DeclarativeAggregate
     val functions = aggregateExpressions.map(_.aggregateFunction.asInstanceOf[DeclarativeAggregate])
     val inputAttrs = functions.flatMap(_.aggBufferAttributes) ++ child.output
@@ -287,7 +225,6 @@
         case PartialMerge | Final =>
           e.aggregateFunction.asInstanceOf[DeclarativeAggregate].mergeExpressions
       }
-<<<<<<< HEAD
     }
     ctx.currentVars = bufVars ++ input
     // TODO: support subexpression elimination
@@ -437,10 +374,7 @@
      """
   }
 
-  private def doConsumeWithKeys(
-      ctx: CodegenContext,
-      child: SparkPlan,
-      input: Seq[ExprCode]): String = {
+  private def doConsumeWithKeys( ctx: CodegenContext, input: Seq[ExprCode]): String = {
 
     // create grouping key
     ctx.currentVars = input
@@ -507,25 +441,6 @@
      // update aggregate buffer
      ${updates.mkString("\n")}
      """
-=======
-    }
-
-    ctx.currentVars = bufVars ++ input
-    // TODO: support subexpression elimination
-    val updates = updateExpr.zipWithIndex.map { case (e, i) =>
-      val ev = BindReferences.bindReference[Expression](e, inputAttrs).gen(ctx)
-      s"""
-         | ${ev.code}
-         | ${bufVars(i).isNull} = ${ev.isNull};
-         | ${bufVars(i).value} = ${ev.value};
-       """.stripMargin
-    }
-
-    s"""
-       | // do aggregate and update aggregation buffer
-       | ${updates.mkString("")}
-     """.stripMargin
->>>>>>> df78a934
   }
 
   override def simpleString: String = {
