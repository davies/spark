--- conflicted
+++ resolved
@@ -211,27 +211,18 @@
 
     ctx.currentVars = bufVars ++ input
     // TODO: support subexpression elimination
-<<<<<<< HEAD
-    val aggVals = boundExpr.map(_.gen(ctx))
+    val aggVals = updateExpr.map(BindReferences.bindReference[Expression](_, inputAttrs).gen(ctx))
     val updates = aggVals.zipWithIndex.map { case (ev, i) =>
-=======
-    val updates = updateExpr.zipWithIndex.map { case (e, i) =>
-      val ev = BindReferences.bindReference[Expression](e, inputAttrs).gen(ctx)
->>>>>>> cc18a719
       s"""
          | ${bufVars(i).isNull} = ${ev.isNull};
          | ${bufVars(i).value} = ${ev.value};
        """.stripMargin
     }
     s"""
-<<<<<<< HEAD
        | // do aggregate
        | ${aggVals.map(_.code).mkString("\n")}
        |
        | // update aggregation buffer
-=======
-       | // do aggregate and update aggregation buffer
->>>>>>> cc18a719
        | ${updates.mkString("")}
      """.stripMargin
   }
