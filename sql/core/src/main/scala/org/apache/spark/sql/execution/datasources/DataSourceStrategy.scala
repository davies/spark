--- conflicted
+++ resolved
@@ -32,12 +32,8 @@
 import org.apache.spark.sql.catalyst.plans.logical
 import org.apache.spark.sql.catalyst.plans.logical.LogicalPlan
 import org.apache.spark.sql.catalyst.plans.physical.HashPartitioning
-<<<<<<< HEAD
-import org.apache.spark.sql.execution.PhysicalScan.{INPUT_PATHS, PUSHED_FILTERS}
-=======
 import org.apache.spark.sql.catalyst.rules.Rule
-import org.apache.spark.sql.execution.PhysicalRDD.{INPUT_PATHS, PUSHED_FILTERS}
->>>>>>> e720dda4
+import org.apache.spark.sql.execution.DataSourceScan.{INPUT_PATHS, PUSHED_FILTERS}
 import org.apache.spark.sql.execution.SparkPlan
 import org.apache.spark.sql.execution.command.ExecutedCommand
 import org.apache.spark.sql.execution.vectorized.{ColumnarBatch, ColumnVectorUtils}
@@ -243,7 +239,7 @@
       }
 
     case l @ LogicalRelation(baseRelation: TableScan, _, _) =>
-      execution.PhysicalScan(
+      execution.DataSourceScan(
         l.output, toCatalystRDD(l, baseRelation.buildScan()), baseRelation) :: Nil
 
     case i @ logical.InsertIntoTable(l @ LogicalRelation(t: InsertableRelation, _, _),
@@ -643,7 +639,7 @@
         // Don't request columns that are only referenced by pushed filters.
         .filterNot(handledSet.contains)
 
-      val scan = execution.PhysicalScan(
+      val scan = execution.DataSourceScan(
         projects.map(_.toAttribute),
         scanBuilder(requestedColumns, candidatePredicates, pushedFilters),
         relation.relation, metadata)
@@ -653,7 +649,7 @@
       val requestedColumns =
         (projectSet ++ filterSet -- handledSet).map(relation.attributeMap).toSeq
 
-      val scan = execution.PhysicalScan(
+      val scan = execution.DataSourceScan(
         requestedColumns,
         scanBuilder(requestedColumns, candidatePredicates, pushedFilters),
         relation.relation, metadata)
