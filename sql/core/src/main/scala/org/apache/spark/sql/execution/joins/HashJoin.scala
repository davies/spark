/*
 * Licensed to the Apache Software Foundation (ASF) under one or more
 * contributor license agreements.  See the NOTICE file distributed with
 * this work for additional information regarding copyright ownership.
 * The ASF licenses this file to You under the Apache License, Version 2.0
 * (the "License"); you may not use this file except in compliance with
 * the License.  You may obtain a copy of the License at
 *
 *    http://www.apache.org/licenses/LICENSE-2.0
 *
 * Unless required by applicable law or agreed to in writing, software
 * distributed under the License is distributed on an "AS IS" BASIS,
 * WITHOUT WARRANTIES OR CONDITIONS OF ANY KIND, either express or implied.
 * See the License for the specific language governing permissions and
 * limitations under the License.
 */

package org.apache.spark.sql.execution.joins

import org.apache.spark.sql.catalyst.InternalRow
import org.apache.spark.sql.catalyst.expressions._
import org.apache.spark.sql.catalyst.plans._
import org.apache.spark.sql.execution.{RowIterator, SparkPlan}
import org.apache.spark.sql.execution.metric.LongSQLMetric
import org.apache.spark.sql.types.{IntegralType, LongType}

trait HashJoin {
  self: SparkPlan =>

  val leftKeys: Seq[Expression]
  val rightKeys: Seq[Expression]
  val joinType: JoinType
  val buildSide: BuildSide
  val condition: Option[Expression]
  val left: SparkPlan
  val right: SparkPlan

  override def output: Seq[Attribute] = {
    joinType match {
      case Inner =>
        left.output ++ right.output
      case LeftOuter =>
        left.output ++ right.output.map(_.withNullability(true))
      case RightOuter =>
        left.output.map(_.withNullability(true)) ++ right.output
      case LeftExistence(_) =>
        left.output
      case x =>
        throw new IllegalArgumentException(s"HashJoin should not take $x as the JoinType")
    }
  }

  protected lazy val (buildPlan, streamedPlan) = buildSide match {
    case BuildLeft => (left, right)
    case BuildRight => (right, left)
  }

  protected lazy val (buildKeys, streamedKeys) = {
<<<<<<< HEAD
=======
    require(leftKeys.map(_.dataType) == rightKeys.map(_.dataType),
      "Join keys from two sides should have same types")
>>>>>>> 2ff36e59
    val lkeys = rewriteKeyExpr(leftKeys).map(BindReferences.bindReference(_, left.output))
    val rkeys = rewriteKeyExpr(rightKeys).map(BindReferences.bindReference(_, right.output))
    buildSide match {
      case BuildLeft => (lkeys, rkeys)
      case BuildRight => (rkeys, lkeys)
    }
  }

  /**
   * Try to rewrite the key as LongType so we can use getLong(), if they key can fit with a long.
   *
   * If not, returns the original expressions.
   */
  private def rewriteKeyExpr(keys: Seq[Expression]): Seq[Expression] = {
    var keyExpr: Expression = null
    var width = 0
    keys.foreach { e =>
      e.dataType match {
        case dt: IntegralType if dt.defaultSize <= 8 - width =>
          if (width == 0) {
            if (e.dataType != LongType) {
              keyExpr = Cast(e, LongType)
            } else {
              keyExpr = e
            }
            width = dt.defaultSize
          } else {
            val bits = dt.defaultSize * 8
            keyExpr = BitwiseOr(ShiftLeft(keyExpr, Literal(bits)),
              BitwiseAnd(Cast(e, LongType), Literal((1L << bits) - 1)))
            width -= bits
          }
        // TODO: support BooleanType, DateType and TimestampType
        case other =>
          return keys
      }
    }
    keyExpr :: Nil
  }

  protected def buildSideKeyGenerator(): Projection =
    UnsafeProjection.create(buildKeys)

  protected def streamSideKeyGenerator(): UnsafeProjection =
    UnsafeProjection.create(streamedKeys)

  @transient private[this] lazy val boundCondition = if (condition.isDefined) {
    newPredicate(condition.get, streamedPlan.output ++ buildPlan.output)
  } else {
    (r: InternalRow) => true
  }

  protected def createResultProjection(): (InternalRow) => InternalRow = {
    if (joinType == LeftSemi) {
      UnsafeProjection.create(output, output)
    } else {
      // Always put the stream side on left to simplify implementation
      // both of left and right side could be null
      UnsafeProjection.create(
        output, (streamedPlan.output ++ buildPlan.output).map(_.withNullability(true)))
    }
  }

  private def innerJoin(
      streamIter: Iterator[InternalRow],
      hashedRelation: HashedRelation): Iterator[InternalRow] = {
    val joinRow = new JoinedRow
    val joinKeys = streamSideKeyGenerator()
    streamIter.flatMap { srow =>
      joinRow.withLeft(srow)
      val matches = hashedRelation.get(joinKeys(srow))
      if (matches != null) {
        matches.map(joinRow.withRight(_)).filter(boundCondition)
      } else {
        Seq.empty
      }
    }
  }

  private def outerJoin(
      streamedIter: Iterator[InternalRow],
    hashedRelation: HashedRelation): Iterator[InternalRow] = {
    val joinedRow = new JoinedRow()
    val keyGenerator = streamSideKeyGenerator()
    val nullRow = new GenericInternalRow(buildPlan.output.length)

    streamedIter.flatMap { currentRow =>
      val rowKey = keyGenerator(currentRow)
      joinedRow.withLeft(currentRow)
      val buildIter = hashedRelation.get(rowKey)
      new RowIterator {
        private var found = false
        override def advanceNext(): Boolean = {
          while (buildIter != null && buildIter.hasNext) {
            val nextBuildRow = buildIter.next()
            if (boundCondition(joinedRow.withRight(nextBuildRow))) {
              found = true
              return true
            }
          }
          if (!found) {
            joinedRow.withRight(nullRow)
            found = true
            return true
          }
          false
        }
        override def getRow: InternalRow = joinedRow
      }.toScala
    }
  }

  private def semiJoin(
      streamIter: Iterator[InternalRow],
      hashedRelation: HashedRelation): Iterator[InternalRow] = {
    val joinKeys = streamSideKeyGenerator()
    val joinedRow = new JoinedRow
    streamIter.filter { current =>
      val key = joinKeys(current)
      lazy val buildIter = hashedRelation.get(key)
      !key.anyNull && buildIter != null && (condition.isEmpty || buildIter.exists {
        (row: InternalRow) => boundCondition(joinedRow(current, row))
      })
    }
  }

  private def antiJoin(
      streamIter: Iterator[InternalRow],
      hashedRelation: HashedRelation): Iterator[InternalRow] = {
    val joinKeys = streamSideKeyGenerator()
    val joinedRow = new JoinedRow
    streamIter.filter { current =>
      val key = joinKeys(current)
      lazy val buildIter = hashedRelation.get(key)
      key.anyNull || buildIter == null || (condition.isDefined && !buildIter.exists {
        row => boundCondition(joinedRow(current, row))
      })
    }
  }

  protected def join(
      streamedIter: Iterator[InternalRow],
      hashed: HashedRelation,
      numOutputRows: LongSQLMetric): Iterator[InternalRow] = {

    val joinedIter = joinType match {
      case Inner =>
        innerJoin(streamedIter, hashed)
      case LeftOuter | RightOuter =>
        outerJoin(streamedIter, hashed)
      case LeftSemi =>
        semiJoin(streamedIter, hashed)
      case LeftAnti =>
        antiJoin(streamedIter, hashed)
      case x =>
        throw new IllegalArgumentException(
          s"BroadcastHashJoin should not take $x as the JoinType")
    }

    val resultProj = createResultProjection
    joinedIter.map { r =>
      numOutputRows += 1
      resultProj(r)
    }
  }
}<|MERGE_RESOLUTION|>--- conflicted
+++ resolved
@@ -56,11 +56,8 @@
   }
 
   protected lazy val (buildKeys, streamedKeys) = {
-<<<<<<< HEAD
-=======
     require(leftKeys.map(_.dataType) == rightKeys.map(_.dataType),
       "Join keys from two sides should have same types")
->>>>>>> 2ff36e59
     val lkeys = rewriteKeyExpr(leftKeys).map(BindReferences.bindReference(_, left.output))
     val rkeys = rewriteKeyExpr(rightKeys).map(BindReferences.bindReference(_, right.output))
     buildSide match {
