/*
 * Licensed to the Apache Software Foundation (ASF) under one or more
 * contributor license agreements.  See the NOTICE file distributed with
 * this work for additional information regarding copyright ownership.
 * The ASF licenses this file to You under the Apache License, Version 2.0
 * (the "License"); you may not use this file except in compliance with
 * the License.  You may obtain a copy of the License at
 *
 *    http://www.apache.org/licenses/LICENSE-2.0
 *
 * Unless required by applicable law or agreed to in writing, software
 * distributed under the License is distributed on an "AS IS" BASIS,
 * WITHOUT WARRANTIES OR CONDITIONS OF ANY KIND, either express or implied.
 * See the License for the specific language governing permissions and
 * limitations under the License.
 */

package org.apache.spark.sql.catalyst.expressions

import java.sql.{Date, Timestamp}

import scala.collection.immutable.HashSet

import org.scalactic.TripleEqualsSupport.Spread
import org.scalatest.FunSuite
import org.scalatest.Matchers._

import org.apache.spark.sql.catalyst.dsl.expressions._
import org.apache.spark.sql.catalyst.analysis.UnresolvedGetField
import org.apache.spark.sql.types._


class ExpressionEvaluationBaseSuite extends FunSuite {

  def evaluate(expression: Expression, inputRow: Row = EmptyRow): Any = {
    expression.eval(inputRow)
  }

  def checkEvaluation(expression: Expression, expected: Any, inputRow: Row = EmptyRow): Unit = {
    val actual = try evaluate(expression, inputRow) catch {
      case e: Exception => fail(s"Exception evaluating $expression", e)
    }
    if(actual != expected) {
      val input = if(inputRow == EmptyRow) "" else s", input: $inputRow"
      fail(s"Incorrect Evaluation: $expression, actual: $actual, expected: $expected$input")
    }
  }

  def checkDoubleEvaluation(
      expression: Expression,
      expected: Spread[Double],
      inputRow: Row = EmptyRow): Unit = {
    val actual = try evaluate(expression, inputRow) catch {
      case e: Exception => fail(s"Exception evaluating $expression", e)
    }
    actual.asInstanceOf[Double] shouldBe expected
  }
}

class ExpressionEvaluationSuite extends ExpressionEvaluationBaseSuite {

  def create_row(values: Array[Any]): Row = {
    new GenericRow(values.toSeq.map(Literal.convertToUTF8String).toArray)
  }

  test("literals") {
    checkEvaluation(Literal(1), 1)
    checkEvaluation(Literal(true), true)
    checkEvaluation(Literal(0L), 0L)
    checkEvaluation(Literal("test"), "test")
    checkEvaluation(Literal(1) + Literal(1), 2)
  }

  test("unary BitwiseNOT") {
    checkEvaluation(BitwiseNot(1), -2)
    assert(BitwiseNot(1).dataType === IntegerType)
    assert(BitwiseNot(1).eval(EmptyRow).isInstanceOf[Int])
    checkEvaluation(BitwiseNot(1.toLong), -2.toLong)
    assert(BitwiseNot(1.toLong).dataType === LongType)
    assert(BitwiseNot(1.toLong).eval(EmptyRow).isInstanceOf[Long])
    checkEvaluation(BitwiseNot(1.toShort), -2.toShort)
    assert(BitwiseNot(1.toShort).dataType === ShortType)
    assert(BitwiseNot(1.toShort).eval(EmptyRow).isInstanceOf[Short])
    checkEvaluation(BitwiseNot(1.toByte), -2.toByte)
    assert(BitwiseNot(1.toByte).dataType === ByteType)
    assert(BitwiseNot(1.toByte).eval(EmptyRow).isInstanceOf[Byte])
  }

  /**
   * Checks for three-valued-logic.  Based on:
   * http://en.wikipedia.org/wiki/Null_(SQL)#Comparisons_with_NULL_and_the_three-valued_logic_.283VL.29
   * I.e. in flat cpo "False -> Unknown -> True", OR is lowest upper bound, AND is greatest lower bound.
   * p       q       p OR q  p AND q  p = q
   * True    True    True    True     True
   * True    False   True    False    False
   * True    Unknown True    Unknown  Unknown
   * False   True    True    False    False
   * False   False   False   False    True
   * False   Unknown Unknown False    Unknown
   * Unknown True    True    Unknown  Unknown
   * Unknown False   Unknown False    Unknown
   * Unknown Unknown Unknown Unknown  Unknown
   *
   * p       NOT p
   * True    False
   * False   True
   * Unknown Unknown
   */

  val notTrueTable =
    (true, false) ::
    (false, true) ::
    (null, null) :: Nil

  test("3VL Not") {
    notTrueTable.foreach {
      case (v, answer) =>
        checkEvaluation(!Literal.create(v, BooleanType), answer)
    }
  }

  booleanLogicTest("AND", _ && _,
    (true,  true,  true) ::
    (true,  false, false) ::
    (true,  null,  null) ::
    (false, true,  false) ::
    (false, false, false) ::
    (false, null,  false) ::
    (null,  true,  null) ::
    (null,  false, false) ::
    (null,  null,  null) :: Nil)

  booleanLogicTest("OR", _ || _,
    (true,  true,  true) ::
    (true,  false, true) ::
    (true,  null,  true) ::
    (false, true,  true) ::
    (false, false, false) ::
    (false, null,  null) ::
    (null,  true,  true) ::
    (null,  false, null) ::
    (null,  null,  null) :: Nil)

  booleanLogicTest("=", _ === _,
    (true,  true,  true) ::
    (true,  false, false) ::
    (true,  null,  null) ::
    (false, true,  false) ::
    (false, false, true) ::
    (false, null,  null) ::
    (null,  true,  null) ::
    (null,  false, null) ::
    (null,  null,  null) :: Nil)

  def booleanLogicTest(
      name: String,
      op: (Expression, Expression) => Expression,
      truthTable: Seq[(Any, Any, Any)]) {
    test(s"3VL $name") {
      truthTable.foreach {
        case (l,r,answer) =>
          val expr = op(Literal.create(l, BooleanType), Literal.create(r, BooleanType))
          checkEvaluation(expr, answer)
      }
    }
  }

  test("IN") {
    checkEvaluation(In(Literal(1), Seq(Literal(1), Literal(2))), true)
    checkEvaluation(In(Literal(2), Seq(Literal(1), Literal(2))), true)
    checkEvaluation(In(Literal(3), Seq(Literal(1), Literal(2))), false)
    checkEvaluation(In(Literal(1), Seq(Literal(1), Literal(2))) && In(Literal(2), Seq(Literal(1), Literal(2))), true)
  }

  test("Divide") {
    checkEvaluation(Divide(Literal(2), Literal(1)), 2)
    checkEvaluation(Divide(Literal(1.0), Literal(2.0)), 0.5)
    checkEvaluation(Divide(Literal(1), Literal(2)), 0)
    checkEvaluation(Divide(Literal(1), Literal(0)), null)
    checkEvaluation(Divide(Literal(1.0), Literal(0.0)), null)
    checkEvaluation(Divide(Literal(0.0), Literal(0.0)), null)
    checkEvaluation(Divide(Literal(0), Literal.create(null, IntegerType)), null)
    checkEvaluation(Divide(Literal(1), Literal.create(null, IntegerType)), null)
    checkEvaluation(Divide(Literal.create(null, IntegerType), Literal(0)), null)
    checkEvaluation(Divide(Literal.create(null, DoubleType), Literal(0.0)), null)
    checkEvaluation(Divide(Literal.create(null, IntegerType), Literal(1)), null)
    checkEvaluation(Divide(Literal.create(null, IntegerType), Literal.create(null, IntegerType)), null)
  }

  test("Remainder") {
    checkEvaluation(Remainder(Literal(2), Literal(1)), 0)
    checkEvaluation(Remainder(Literal(1.0), Literal(2.0)), 1.0)
    checkEvaluation(Remainder(Literal(1), Literal(2)), 1)
    checkEvaluation(Remainder(Literal(1), Literal(0)), null)
    checkEvaluation(Remainder(Literal(1.0), Literal(0.0)), null)
    checkEvaluation(Remainder(Literal(0.0), Literal(0.0)), null)
    checkEvaluation(Remainder(Literal(0), Literal.create(null, IntegerType)), null)
    checkEvaluation(Remainder(Literal(1), Literal.create(null, IntegerType)), null)
    checkEvaluation(Remainder(Literal.create(null, IntegerType), Literal(0)), null)
    checkEvaluation(Remainder(Literal.create(null, DoubleType), Literal(0.0)), null)
    checkEvaluation(Remainder(Literal.create(null, IntegerType), Literal(1)), null)
    checkEvaluation(Remainder(Literal.create(null, IntegerType), Literal.create(null, IntegerType)), null)
  }

  test("INSET") {
    val hS = HashSet[Any]() + 1 + 2
    val nS = HashSet[Any]() + 1 + 2 + null
    val one = Literal(1)
    val two = Literal(2)
    val three = Literal(3)
    val nl = Literal(null)
    val s = Seq(one, two)
    val nullS = Seq(one, two, null)
    checkEvaluation(InSet(one, hS), true)
    checkEvaluation(InSet(two, hS), true)
    checkEvaluation(InSet(two, nS), true)
    checkEvaluation(InSet(nl, nS), true)
    checkEvaluation(InSet(three, hS), false)
    checkEvaluation(InSet(three, nS), false)
    checkEvaluation(InSet(one, hS) && InSet(two, hS), true)
  }

  test("MaxOf") {
    checkEvaluation(MaxOf(1, 2), 2)
    checkEvaluation(MaxOf(2, 1), 2)
    checkEvaluation(MaxOf(1L, 2L), 2L)
    checkEvaluation(MaxOf(2L, 1L), 2L)

    checkEvaluation(MaxOf(Literal.create(null, IntegerType), 2), 2)
    checkEvaluation(MaxOf(2, Literal.create(null, IntegerType)), 2)
  }

  test("LIKE literal Regular Expression") {
    checkEvaluation(Literal.create(null, StringType).like("a"), null)
    checkEvaluation(Literal.create("a", StringType).like(Literal.create(null, StringType)), null)
    checkEvaluation(Literal.create(null, StringType).like(Literal.create(null, StringType)), null)
    checkEvaluation("abdef" like "abdef", true)
    checkEvaluation("a_%b" like "a\\__b", true)
    checkEvaluation("addb" like "a_%b", true)
    checkEvaluation("addb" like "a\\__b", false)
    checkEvaluation("addb" like "a%\\%b", false)
    checkEvaluation("a_%b" like "a%\\%b", true)
    checkEvaluation("addb" like "a%", true)
    checkEvaluation("addb" like "**", false)
    checkEvaluation("abc" like "a%", true)
    checkEvaluation("abc"  like "b%", false)
    checkEvaluation("abc"  like "bc%", false)
    checkEvaluation("a\nb" like "a_b", true)
    checkEvaluation("ab" like "a%b", true)
    checkEvaluation("a\nb" like "a%b", true)
  }

  test("LIKE Non-literal Regular Expression") {
    val regEx = 'a.string.at(0)
<<<<<<< HEAD
    checkEvaluation("abcd" like regEx, null, create_row(Array[Any](null)))
    checkEvaluation("abdef" like regEx, true, create_row(Array[Any]("abdef")))
    checkEvaluation("a_%b" like regEx, true, create_row(Array[Any]("a\\__b")))
    checkEvaluation("addb" like regEx, true, create_row(Array[Any]("a_%b")))
    checkEvaluation("addb" like regEx, false, create_row(Array[Any]("a\\__b")))
    checkEvaluation("addb" like regEx, false, create_row(Array[Any]("a%\\%b")))
    checkEvaluation("a_%b" like regEx, true, create_row(Array[Any]("a%\\%b")))
    checkEvaluation("addb" like regEx, true, create_row(Array[Any]("a%")))
    checkEvaluation("addb" like regEx, false, create_row(Array[Any]("**")))
    checkEvaluation("abc" like regEx, true, create_row(Array[Any]("a%")))
    checkEvaluation("abc" like regEx, false, create_row(Array[Any]("b%")))
    checkEvaluation("abc" like regEx, false, create_row(Array[Any]("bc%")))
    checkEvaluation("a\nb" like regEx, true, create_row(Array[Any]("a_b")))
    checkEvaluation("ab" like regEx, true, create_row(Array[Any]("a%b")))
    checkEvaluation("a\nb" like regEx, true, create_row(Array[Any]("a%b")))

    checkEvaluation(Literal(null, StringType) like regEx, null, create_row(Array[Any]("bc%")))
=======
    checkEvaluation("abcd" like regEx, null, new GenericRow(Array[Any](null)))
    checkEvaluation("abdef" like regEx, true, new GenericRow(Array[Any]("abdef")))
    checkEvaluation("a_%b" like regEx, true, new GenericRow(Array[Any]("a\\__b")))
    checkEvaluation("addb" like regEx, true, new GenericRow(Array[Any]("a_%b")))
    checkEvaluation("addb" like regEx, false, new GenericRow(Array[Any]("a\\__b")))
    checkEvaluation("addb" like regEx, false, new GenericRow(Array[Any]("a%\\%b")))
    checkEvaluation("a_%b" like regEx, true, new GenericRow(Array[Any]("a%\\%b")))
    checkEvaluation("addb" like regEx, true, new GenericRow(Array[Any]("a%")))
    checkEvaluation("addb" like regEx, false, new GenericRow(Array[Any]("**")))
    checkEvaluation("abc" like regEx, true, new GenericRow(Array[Any]("a%")))
    checkEvaluation("abc" like regEx, false, new GenericRow(Array[Any]("b%")))
    checkEvaluation("abc" like regEx, false, new GenericRow(Array[Any]("bc%")))
    checkEvaluation("a\nb" like regEx, true, new GenericRow(Array[Any]("a_b")))
    checkEvaluation("ab" like regEx, true, new GenericRow(Array[Any]("a%b")))
    checkEvaluation("a\nb" like regEx, true, new GenericRow(Array[Any]("a%b")))

    checkEvaluation(Literal.create(null, StringType) like regEx, null, new GenericRow(Array[Any]("bc%")))
>>>>>>> 6562787b
  }

  test("RLIKE literal Regular Expression") {
    checkEvaluation(Literal.create(null, StringType) rlike "abdef", null)
    checkEvaluation("abdef" rlike Literal.create(null, StringType), null)
    checkEvaluation(Literal.create(null, StringType) rlike Literal.create(null, StringType), null)
    checkEvaluation("abdef" rlike "abdef", true)
    checkEvaluation("abbbbc" rlike "a.*c", true)

    checkEvaluation("fofo" rlike "^fo", true)
    checkEvaluation("fo\no" rlike "^fo\no$", true)
    checkEvaluation("Bn" rlike "^Ba*n", true)
    checkEvaluation("afofo" rlike "fo", true)
    checkEvaluation("afofo" rlike "^fo", false)
    checkEvaluation("Baan" rlike "^Ba?n", false)
    checkEvaluation("axe" rlike "pi|apa", false)
    checkEvaluation("pip" rlike "^(pi)*$", false)

    checkEvaluation("abc"  rlike "^ab", true)
    checkEvaluation("abc"  rlike "^bc", false)
    checkEvaluation("abc"  rlike "^ab", true)
    checkEvaluation("abc"  rlike "^bc", false)

    intercept[java.util.regex.PatternSyntaxException] {
      evaluate("abbbbc" rlike "**")
    }
  }

  test("RLIKE Non-literal Regular Expression") {
    val regEx = 'a.string.at(0)
    checkEvaluation("abdef" rlike regEx, true, create_row(Array[Any]("abdef")))
    checkEvaluation("abbbbc" rlike regEx, true, create_row(Array[Any]("a.*c")))
    checkEvaluation("fofo" rlike regEx, true, create_row(Array[Any]("^fo")))
    checkEvaluation("fo\no" rlike regEx, true, create_row(Array[Any]("^fo\no$")))
    checkEvaluation("Bn" rlike regEx, true, create_row(Array[Any]("^Ba*n")))

    intercept[java.util.regex.PatternSyntaxException] {
      evaluate("abbbbc" rlike regEx, create_row(Array[Any]("**")))
    }
  }

  test("data type casting") {

    val sd = "1970-01-01"
    val d = Date.valueOf(sd)
    val zts = sd + " 00:00:00"
    val sts = sd + " 00:00:02"
    val nts = sts + ".1"
    val ts = Timestamp.valueOf(nts)

    checkEvaluation("abdef" cast StringType, "abdef")
    checkEvaluation("abdef" cast DecimalType.Unlimited, null)
    checkEvaluation("abdef" cast TimestampType, null)
    checkEvaluation("12.65" cast DecimalType.Unlimited, Decimal(12.65))

    checkEvaluation(Literal(1) cast LongType, 1)
    checkEvaluation(Cast(Literal(1000) cast TimestampType, LongType), 1.toLong)
    checkEvaluation(Cast(Literal(-1200) cast TimestampType, LongType), -2.toLong)
    checkEvaluation(Cast(Literal(1.toDouble) cast TimestampType, DoubleType), 1.toDouble)
    checkEvaluation(Cast(Literal(1.toDouble) cast TimestampType, DoubleType), 1.toDouble)

    checkEvaluation(Cast(Literal(sd) cast DateType, StringType), sd)
    checkEvaluation(Cast(Literal(d) cast StringType, DateType), 0)
    checkEvaluation(Cast(Literal(nts) cast TimestampType, StringType), nts)
    checkEvaluation(Cast(Literal(ts) cast StringType, TimestampType), ts)
    // all convert to string type to check
    checkEvaluation(
      Cast(Cast(Literal(nts) cast TimestampType, DateType), StringType), sd)
    checkEvaluation(
      Cast(Cast(Literal(ts) cast DateType, TimestampType), StringType), zts)

    checkEvaluation(Cast("abdef" cast BinaryType, StringType), "abdef")

    checkEvaluation(Cast(Cast(Cast(Cast(
      Cast("5" cast ByteType, ShortType), IntegerType), FloatType), DoubleType), LongType), 5)
    checkEvaluation(Cast(Cast(Cast(Cast(Cast("5" cast
      ByteType, TimestampType), DecimalType.Unlimited), LongType), StringType), ShortType), 0)
    checkEvaluation(Cast(Cast(Cast(Cast(Cast("5" cast
      TimestampType, ByteType), DecimalType.Unlimited), LongType), StringType), ShortType), null)
    checkEvaluation(Cast(Cast(Cast(Cast(Cast("5" cast
      DecimalType.Unlimited, ByteType), TimestampType), LongType), StringType), ShortType), 0)
    checkEvaluation(Literal(true) cast IntegerType, 1)
    checkEvaluation(Literal(false) cast IntegerType, 0)
    checkEvaluation(Cast(Literal(1) cast BooleanType, IntegerType), 1)
    checkEvaluation(Cast(Literal(0) cast BooleanType, IntegerType), 0)
    checkEvaluation("23" cast DoubleType, 23d)
    checkEvaluation("23" cast IntegerType, 23)
    checkEvaluation("23" cast FloatType, 23f)
    checkEvaluation("23" cast DecimalType.Unlimited, Decimal(23))
    checkEvaluation("23" cast ByteType, 23.toByte)
    checkEvaluation("23" cast ShortType, 23.toShort)
    checkEvaluation("2012-12-11" cast DoubleType, null)
    checkEvaluation(Literal(123) cast IntegerType, 123)

    checkEvaluation(Literal(23d) + Cast(true, DoubleType), 24d)
    checkEvaluation(Literal(23) + Cast(true, IntegerType), 24)
    checkEvaluation(Literal(23f) + Cast(true, FloatType), 24f)
    checkEvaluation(Literal(Decimal(23)) + Cast(true, DecimalType.Unlimited), Decimal(24))
    checkEvaluation(Literal(23.toByte) + Cast(true, ByteType), 24.toByte)
    checkEvaluation(Literal(23.toShort) + Cast(true, ShortType), 24.toShort)

    intercept[Exception] {evaluate(Literal(1) cast BinaryType, null)}

    assert(("abcdef" cast StringType).nullable === false)
    assert(("abcdef" cast BinaryType).nullable === false)
    assert(("abcdef" cast BooleanType).nullable === false)
    assert(("abcdef" cast TimestampType).nullable === true)
    assert(("abcdef" cast LongType).nullable === true)
    assert(("abcdef" cast IntegerType).nullable === true)
    assert(("abcdef" cast ShortType).nullable === true)
    assert(("abcdef" cast ByteType).nullable === true)
    assert(("abcdef" cast DecimalType.Unlimited).nullable === true)
    assert(("abcdef" cast DecimalType(4, 2)).nullable === true)
    assert(("abcdef" cast DoubleType).nullable === true)
    assert(("abcdef" cast FloatType).nullable === true)

    checkEvaluation(Cast(Literal.create(null, IntegerType), ShortType), null)
  }

  test("date") {
    val d1 = DateUtils.fromJavaDate(Date.valueOf("1970-01-01"))
    val d2 = DateUtils.fromJavaDate(Date.valueOf("1970-01-02"))
    checkEvaluation(Literal(d1) < Literal(d2), true)
  }

  test("casting to fixed-precision decimals") {
    // Overflow and rounding for casting to fixed-precision decimals:
    // - Values should round with HALF_UP mode by default when you lower scale
    // - Values that would overflow the target precision should turn into null
    // - Because of this, casts to fixed-precision decimals should be nullable

    assert(Cast(Literal(123), DecimalType.Unlimited).nullable === false)
    assert(Cast(Literal(10.03f), DecimalType.Unlimited).nullable === true)
    assert(Cast(Literal(10.03), DecimalType.Unlimited).nullable === true)
    assert(Cast(Literal(Decimal(10.03)), DecimalType.Unlimited).nullable === false)

    assert(Cast(Literal(123), DecimalType(2, 1)).nullable === true)
    assert(Cast(Literal(10.03f), DecimalType(2, 1)).nullable === true)
    assert(Cast(Literal(10.03), DecimalType(2, 1)).nullable === true)
    assert(Cast(Literal(Decimal(10.03)), DecimalType(2, 1)).nullable === true)

    checkEvaluation(Cast(Literal(123), DecimalType.Unlimited), Decimal(123))
    checkEvaluation(Cast(Literal(123), DecimalType(3, 0)), Decimal(123))
    checkEvaluation(Cast(Literal(123), DecimalType(3, 1)), null)
    checkEvaluation(Cast(Literal(123), DecimalType(2, 0)), null)

    checkEvaluation(Cast(Literal(10.03), DecimalType.Unlimited), Decimal(10.03))
    checkEvaluation(Cast(Literal(10.03), DecimalType(4, 2)), Decimal(10.03))
    checkEvaluation(Cast(Literal(10.03), DecimalType(3, 1)), Decimal(10.0))
    checkEvaluation(Cast(Literal(10.03), DecimalType(2, 0)), Decimal(10))
    checkEvaluation(Cast(Literal(10.03), DecimalType(1, 0)), null)
    checkEvaluation(Cast(Literal(10.03), DecimalType(2, 1)), null)
    checkEvaluation(Cast(Literal(10.03), DecimalType(3, 2)), null)
    checkEvaluation(Cast(Literal(Decimal(10.03)), DecimalType(3, 1)), Decimal(10.0))
    checkEvaluation(Cast(Literal(Decimal(10.03)), DecimalType(3, 2)), null)

    checkEvaluation(Cast(Literal(10.05), DecimalType.Unlimited), Decimal(10.05))
    checkEvaluation(Cast(Literal(10.05), DecimalType(4, 2)), Decimal(10.05))
    checkEvaluation(Cast(Literal(10.05), DecimalType(3, 1)), Decimal(10.1))
    checkEvaluation(Cast(Literal(10.05), DecimalType(2, 0)), Decimal(10))
    checkEvaluation(Cast(Literal(10.05), DecimalType(1, 0)), null)
    checkEvaluation(Cast(Literal(10.05), DecimalType(2, 1)), null)
    checkEvaluation(Cast(Literal(10.05), DecimalType(3, 2)), null)
    checkEvaluation(Cast(Literal(Decimal(10.05)), DecimalType(3, 1)), Decimal(10.1))
    checkEvaluation(Cast(Literal(Decimal(10.05)), DecimalType(3, 2)), null)

    checkEvaluation(Cast(Literal(9.95), DecimalType(3, 2)), Decimal(9.95))
    checkEvaluation(Cast(Literal(9.95), DecimalType(3, 1)), Decimal(10.0))
    checkEvaluation(Cast(Literal(9.95), DecimalType(2, 0)), Decimal(10))
    checkEvaluation(Cast(Literal(9.95), DecimalType(2, 1)), null)
    checkEvaluation(Cast(Literal(9.95), DecimalType(1, 0)), null)
    checkEvaluation(Cast(Literal(Decimal(9.95)), DecimalType(3, 1)), Decimal(10.0))
    checkEvaluation(Cast(Literal(Decimal(9.95)), DecimalType(1, 0)), null)

    checkEvaluation(Cast(Literal(-9.95), DecimalType(3, 2)), Decimal(-9.95))
    checkEvaluation(Cast(Literal(-9.95), DecimalType(3, 1)), Decimal(-10.0))
    checkEvaluation(Cast(Literal(-9.95), DecimalType(2, 0)), Decimal(-10))
    checkEvaluation(Cast(Literal(-9.95), DecimalType(2, 1)), null)
    checkEvaluation(Cast(Literal(-9.95), DecimalType(1, 0)), null)
    checkEvaluation(Cast(Literal(Decimal(-9.95)), DecimalType(3, 1)), Decimal(-10.0))
    checkEvaluation(Cast(Literal(Decimal(-9.95)), DecimalType(1, 0)), null)

    checkEvaluation(Cast(Literal(Double.NaN), DecimalType.Unlimited), null)
    checkEvaluation(Cast(Literal(1.0 / 0.0), DecimalType.Unlimited), null)
    checkEvaluation(Cast(Literal(Float.NaN), DecimalType.Unlimited), null)
    checkEvaluation(Cast(Literal(1.0f / 0.0f), DecimalType.Unlimited), null)

    checkEvaluation(Cast(Literal(Double.NaN), DecimalType(2, 1)), null)
    checkEvaluation(Cast(Literal(1.0 / 0.0), DecimalType(2, 1)), null)
    checkEvaluation(Cast(Literal(Float.NaN), DecimalType(2, 1)), null)
    checkEvaluation(Cast(Literal(1.0f / 0.0f), DecimalType(2, 1)), null)
  }

  test("timestamp") {
    val ts1 = new Timestamp(12)
    val ts2 = new Timestamp(123)
    checkEvaluation(Literal("ab") < Literal("abc"), true)
    checkEvaluation(Literal(ts1) < Literal(ts2), true)
  }

  test("date casting") {
    val d = Date.valueOf("1970-01-01")
    checkEvaluation(Cast(Literal(d), ShortType), null)
    checkEvaluation(Cast(Literal(d), IntegerType), null)
    checkEvaluation(Cast(Literal(d), LongType), null)
    checkEvaluation(Cast(Literal(d), FloatType), null)
    checkEvaluation(Cast(Literal(d), DoubleType), null)
    checkEvaluation(Cast(Literal(d), DecimalType.Unlimited), null)
    checkEvaluation(Cast(Literal(d), DecimalType(10, 2)), null)
    checkEvaluation(Cast(Literal(d), StringType), "1970-01-01")
    checkEvaluation(Cast(Cast(Literal(d), TimestampType), StringType), "1970-01-01 00:00:00")
  }

  test("timestamp casting") {
    val millis = 15 * 1000 + 2
    val seconds = millis * 1000 + 2
    val ts = new Timestamp(millis)
    val tss = new Timestamp(seconds)
    checkEvaluation(Cast(ts, ShortType), 15)
    checkEvaluation(Cast(ts, IntegerType), 15)
    checkEvaluation(Cast(ts, LongType), 15)
    checkEvaluation(Cast(ts, FloatType), 15.002f)
    checkEvaluation(Cast(ts, DoubleType), 15.002)
    checkEvaluation(Cast(Cast(tss, ShortType), TimestampType), ts)
    checkEvaluation(Cast(Cast(tss, IntegerType), TimestampType), ts)
    checkEvaluation(Cast(Cast(tss, LongType), TimestampType), ts)
    checkEvaluation(Cast(Cast(millis.toFloat / 1000, TimestampType), FloatType),
      millis.toFloat / 1000)
    checkEvaluation(Cast(Cast(millis.toDouble / 1000, TimestampType), DoubleType),
      millis.toDouble / 1000)
    checkEvaluation(Cast(Literal(Decimal(1)) cast TimestampType, DecimalType.Unlimited), Decimal(1))

    // A test for higher precision than millis
    checkEvaluation(Cast(Cast(0.00000001, TimestampType), DoubleType), 0.00000001)

    checkEvaluation(Cast(Literal(Double.NaN), TimestampType), null)
    checkEvaluation(Cast(Literal(1.0 / 0.0), TimestampType), null)
    checkEvaluation(Cast(Literal(Float.NaN), TimestampType), null)
    checkEvaluation(Cast(Literal(1.0f / 0.0f), TimestampType), null)
  }

  test("array casting") {
    val array = Literal.create(Seq("123", "abc", "", null), ArrayType(StringType, containsNull = true))
    val array_notNull = Literal.create(Seq("123", "abc", ""), ArrayType(StringType, containsNull = false))

    {
      val cast = Cast(array, ArrayType(IntegerType, containsNull = true))
      assert(cast.resolved === true)
      checkEvaluation(cast, Seq(123, null, null, null))
    }
    {
      val cast = Cast(array, ArrayType(IntegerType, containsNull = false))
      assert(cast.resolved === false)
    }
    {
      val cast = Cast(array, ArrayType(BooleanType, containsNull = true))
      assert(cast.resolved === true)
      checkEvaluation(cast, Seq(true, true, false, null))
    }
    {
      val cast = Cast(array, ArrayType(BooleanType, containsNull = false))
      assert(cast.resolved === false)
    }

    {
      val cast = Cast(array_notNull, ArrayType(IntegerType, containsNull = true))
      assert(cast.resolved === true)
      checkEvaluation(cast, Seq(123, null, null))
    }
    {
      val cast = Cast(array_notNull, ArrayType(IntegerType, containsNull = false))
      assert(cast.resolved === false)
    }
    {
      val cast = Cast(array_notNull, ArrayType(BooleanType, containsNull = true))
      assert(cast.resolved === true)
      checkEvaluation(cast, Seq(true, true, false))
    }
    {
      val cast = Cast(array_notNull, ArrayType(BooleanType, containsNull = false))
      assert(cast.resolved === true)
      checkEvaluation(cast, Seq(true, true, false))
    }

    {
      val cast = Cast(array, IntegerType)
      assert(cast.resolved === false)
    }
  }

  test("map casting") {
    val map = Literal.create(
      Map("a" -> "123", "b" -> "abc", "c" -> "", "d" -> null),
      MapType(StringType, StringType, valueContainsNull = true))
    val map_notNull = Literal.create(
      Map("a" -> "123", "b" -> "abc", "c" -> ""),
      MapType(StringType, StringType, valueContainsNull = false))

    {
      val cast = Cast(map, MapType(StringType, IntegerType, valueContainsNull = true))
      assert(cast.resolved === true)
      checkEvaluation(cast, Map("a" -> 123, "b" -> null, "c" -> null, "d" -> null))
    }
    {
      val cast = Cast(map, MapType(StringType, IntegerType, valueContainsNull = false))
      assert(cast.resolved === false)
    }
    {
      val cast = Cast(map, MapType(StringType, BooleanType, valueContainsNull = true))
      assert(cast.resolved === true)
      checkEvaluation(cast, Map("a" -> true, "b" -> true, "c" -> false, "d" -> null))
    }
    {
      val cast = Cast(map, MapType(StringType, BooleanType, valueContainsNull = false))
      assert(cast.resolved === false)
    }
    {
      val cast = Cast(map, MapType(IntegerType, StringType, valueContainsNull = true))
      assert(cast.resolved === false)
    }

    {
      val cast = Cast(map_notNull, MapType(StringType, IntegerType, valueContainsNull = true))
      assert(cast.resolved === true)
      checkEvaluation(cast, Map("a" -> 123, "b" -> null, "c" -> null))
    }
    {
      val cast = Cast(map_notNull, MapType(StringType, IntegerType, valueContainsNull = false))
      assert(cast.resolved === false)
    }
    {
      val cast = Cast(map_notNull, MapType(StringType, BooleanType, valueContainsNull = true))
      assert(cast.resolved === true)
      checkEvaluation(cast, Map("a" -> true, "b" -> true, "c" -> false))
    }
    {
      val cast = Cast(map_notNull, MapType(StringType, BooleanType, valueContainsNull = false))
      assert(cast.resolved === true)
      checkEvaluation(cast, Map("a" -> true, "b" -> true, "c" -> false))
    }
    {
      val cast = Cast(map_notNull, MapType(IntegerType, StringType, valueContainsNull = true))
      assert(cast.resolved === false)
    }

    {
      val cast = Cast(map, IntegerType)
      assert(cast.resolved === false)
    }
  }

  test("struct casting") {
    val struct = Literal.create(
      Row("123", "abc", "", null),
      StructType(Seq(
        StructField("a", StringType, nullable = true),
        StructField("b", StringType, nullable = true),
        StructField("c", StringType, nullable = true),
        StructField("d", StringType, nullable = true))))
    val struct_notNull = Literal.create(
      Row("123", "abc", ""),
      StructType(Seq(
        StructField("a", StringType, nullable = false),
        StructField("b", StringType, nullable = false),
        StructField("c", StringType, nullable = false))))

    {
      val cast = Cast(struct, StructType(Seq(
        StructField("a", IntegerType, nullable = true),
        StructField("b", IntegerType, nullable = true),
        StructField("c", IntegerType, nullable = true),
        StructField("d", IntegerType, nullable = true))))
      assert(cast.resolved === true)
      checkEvaluation(cast, Row(123, null, null, null))
    }
    {
      val cast = Cast(struct, StructType(Seq(
        StructField("a", IntegerType, nullable = true),
        StructField("b", IntegerType, nullable = true),
        StructField("c", IntegerType, nullable = false),
        StructField("d", IntegerType, nullable = true))))
      assert(cast.resolved === false)
    }
    {
      val cast = Cast(struct, StructType(Seq(
        StructField("a", BooleanType, nullable = true),
        StructField("b", BooleanType, nullable = true),
        StructField("c", BooleanType, nullable = true),
        StructField("d", BooleanType, nullable = true))))
      assert(cast.resolved === true)
      checkEvaluation(cast, Row(true, true, false, null))
    }
    {
      val cast = Cast(struct, StructType(Seq(
        StructField("a", BooleanType, nullable = true),
        StructField("b", BooleanType, nullable = true),
        StructField("c", BooleanType, nullable = false),
        StructField("d", BooleanType, nullable = true))))
      assert(cast.resolved === false)
    }

    {
      val cast = Cast(struct_notNull, StructType(Seq(
        StructField("a", IntegerType, nullable = true),
        StructField("b", IntegerType, nullable = true),
        StructField("c", IntegerType, nullable = true))))
      assert(cast.resolved === true)
      checkEvaluation(cast, Row(123, null, null))
    }
    {
      val cast = Cast(struct_notNull, StructType(Seq(
        StructField("a", IntegerType, nullable = true),
        StructField("b", IntegerType, nullable = true),
        StructField("c", IntegerType, nullable = false))))
      assert(cast.resolved === false)
    }
    {
      val cast = Cast(struct_notNull, StructType(Seq(
        StructField("a", BooleanType, nullable = true),
        StructField("b", BooleanType, nullable = true),
        StructField("c", BooleanType, nullable = true))))
      assert(cast.resolved === true)
      checkEvaluation(cast, Row(true, true, false))
    }
    {
      val cast = Cast(struct_notNull, StructType(Seq(
        StructField("a", BooleanType, nullable = true),
        StructField("b", BooleanType, nullable = true),
        StructField("c", BooleanType, nullable = false))))
      assert(cast.resolved === true)
      checkEvaluation(cast, Row(true, true, false))
    }

    {
      val cast = Cast(struct, StructType(Seq(
        StructField("a", StringType, nullable = true),
        StructField("b", StringType, nullable = true),
        StructField("c", StringType, nullable = true))))
      assert(cast.resolved === false)
    }
    {
      val cast = Cast(struct, IntegerType)
      assert(cast.resolved === false)
    }
  }

  test("complex casting") {
    val complex = Literal.create(
      Row(
        Seq("123", "abc", ""),
        Map("a" -> "123", "b" -> "abc", "c" -> ""),
        Row(0)),
      StructType(Seq(
        StructField("a",
          ArrayType(StringType, containsNull = false), nullable = true),
        StructField("m",
          MapType(StringType, StringType, valueContainsNull = false), nullable = true),
        StructField("s",
          StructType(Seq(
            StructField("i", IntegerType, nullable = true)))))))

    val cast = Cast(complex, StructType(Seq(
      StructField("a",
        ArrayType(IntegerType, containsNull = true), nullable = true),
      StructField("m",
        MapType(StringType, BooleanType, valueContainsNull = false), nullable = true),
      StructField("s",
        StructType(Seq(
          StructField("l", LongType, nullable = true)))))))

    assert(cast.resolved === true)
    checkEvaluation(cast, Row(
      Seq(123, null, null),
      Map("a" -> true, "b" -> true, "c" -> false),
      Row(0L)))
  }

  test("null checking") {
    val row = create_row(Array[Any]("^Ba*n", null, true, null))
    val c1 = 'a.string.at(0)
    val c2 = 'a.string.at(1)
    val c3 = 'a.boolean.at(2)
    val c4 = 'a.boolean.at(3)

    checkEvaluation(c1.isNull, false, row)
    checkEvaluation(c1.isNotNull, true, row)

    checkEvaluation(c2.isNull, true, row)
    checkEvaluation(c2.isNotNull, false, row)

    checkEvaluation(Literal.create(1, ShortType).isNull, false)
    checkEvaluation(Literal.create(1, ShortType).isNotNull, true)

    checkEvaluation(Literal.create(null, ShortType).isNull, true)
    checkEvaluation(Literal.create(null, ShortType).isNotNull, false)

    checkEvaluation(Coalesce(c1 :: c2 :: Nil), "^Ba*n", row)
    checkEvaluation(Coalesce(Literal.create(null, StringType) :: Nil), null, row)
    checkEvaluation(Coalesce(Literal.create(null, StringType) :: c1 :: c2 :: Nil), "^Ba*n", row)

    checkEvaluation(If(c3, Literal.create("a", StringType), Literal.create("b", StringType)), "a", row)
    checkEvaluation(If(c3, c1, c2), "^Ba*n", row)
    checkEvaluation(If(c4, c2, c1), "^Ba*n", row)
    checkEvaluation(If(Literal.create(null, BooleanType), c2, c1), "^Ba*n", row)
    checkEvaluation(If(Literal.create(true, BooleanType), c1, c2), "^Ba*n", row)
    checkEvaluation(If(Literal.create(false, BooleanType), c2, c1), "^Ba*n", row)
    checkEvaluation(If(Literal.create(false, BooleanType),
      Literal.create("a", StringType), Literal.create("b", StringType)), "b", row)

    checkEvaluation(c1 in (c1, c2), true, row)
    checkEvaluation(
      Literal.create("^Ba*n", StringType) in (Literal.create("^Ba*n", StringType)), true, row)
    checkEvaluation(
      Literal.create("^Ba*n", StringType) in (Literal.create("^Ba*n", StringType), c2), true, row)
  }

  test("case when") {
    val row = create_row(Array[Any](null, false, true, "a", "b", "c"))
    val c1 = 'a.boolean.at(0)
    val c2 = 'a.boolean.at(1)
    val c3 = 'a.boolean.at(2)
    val c4 = 'a.string.at(3)
    val c5 = 'a.string.at(4)
    val c6 = 'a.string.at(5)

    checkEvaluation(CaseWhen(Seq(c1, c4, c6)), "c", row)
    checkEvaluation(CaseWhen(Seq(c2, c4, c6)), "c", row)
    checkEvaluation(CaseWhen(Seq(c3, c4, c6)), "a", row)
    checkEvaluation(CaseWhen(Seq(Literal.create(null, BooleanType), c4, c6)), "c", row)
    checkEvaluation(CaseWhen(Seq(Literal.create(false, BooleanType), c4, c6)), "c", row)
    checkEvaluation(CaseWhen(Seq(Literal.create(true, BooleanType), c4, c6)), "a", row)

    checkEvaluation(CaseWhen(Seq(c3, c4, c2, c5, c6)), "a", row)
    checkEvaluation(CaseWhen(Seq(c2, c4, c3, c5, c6)), "b", row)
    checkEvaluation(CaseWhen(Seq(c1, c4, c2, c5, c6)), "c", row)
    checkEvaluation(CaseWhen(Seq(c1, c4, c2, c5)), null, row)

    assert(CaseWhen(Seq(c2, c4, c6)).nullable === true)
    assert(CaseWhen(Seq(c2, c4, c3, c5, c6)).nullable === true)
    assert(CaseWhen(Seq(c2, c4, c3, c5)).nullable === true)

    val c4_notNull = 'a.boolean.notNull.at(3)
    val c5_notNull = 'a.boolean.notNull.at(4)
    val c6_notNull = 'a.boolean.notNull.at(5)

    assert(CaseWhen(Seq(c2, c4_notNull, c6_notNull)).nullable === false)
    assert(CaseWhen(Seq(c2, c4, c6_notNull)).nullable === true)
    assert(CaseWhen(Seq(c2, c4_notNull, c6)).nullable === true)

    assert(CaseWhen(Seq(c2, c4_notNull, c3, c5_notNull, c6_notNull)).nullable === false)
    assert(CaseWhen(Seq(c2, c4, c3, c5_notNull, c6_notNull)).nullable === true)
    assert(CaseWhen(Seq(c2, c4_notNull, c3, c5, c6_notNull)).nullable === true)
    assert(CaseWhen(Seq(c2, c4_notNull, c3, c5_notNull, c6)).nullable === true)

    assert(CaseWhen(Seq(c2, c4_notNull, c3, c5_notNull)).nullable === true)
    assert(CaseWhen(Seq(c2, c4, c3, c5_notNull)).nullable === true)
    assert(CaseWhen(Seq(c2, c4_notNull, c3, c5)).nullable === true)
  }

  test("complex type") {
    val row = create_row(Array[Any](
      "^Ba*n",                                // 0
      null.asInstanceOf[UTF8String],          // 1
      create_row(Array[Any]("aa", "bb")),     // 2
      Map("aa"->"bb"),                        // 3
      Seq("aa", "bb")                         // 4
    ))

    val typeS = StructType(
      StructField("a", StringType, true) :: StructField("b", StringType, true) :: Nil
    )
    val typeMap = MapType(StringType, StringType)
    val typeArray = ArrayType(StringType)

    checkEvaluation(GetItem(BoundReference(3, typeMap, true),
      Literal("aa")), "bb", row)
    checkEvaluation(GetItem(Literal.create(null, typeMap), Literal("aa")), null, row)
    checkEvaluation(GetItem(Literal.create(null, typeMap), Literal.create(null, StringType)), null, row)
    checkEvaluation(GetItem(BoundReference(3, typeMap, true),
      Literal.create(null, StringType)), null, row)

    checkEvaluation(GetItem(BoundReference(4, typeArray, true),
      Literal(1)), "bb", row)
    checkEvaluation(GetItem(Literal.create(null, typeArray), Literal(1)), null, row)
    checkEvaluation(GetItem(Literal.create(null, typeArray), Literal.create(null, IntegerType)), null, row)
    checkEvaluation(GetItem(BoundReference(4, typeArray, true),
      Literal.create(null, IntegerType)), null, row)

    def quickBuildGetField(expr: Expression, fieldName: String) = {
      expr.dataType match {
        case StructType(fields) =>
          val field = fields.find(_.name == fieldName).get
          StructGetField(expr, field, fields.indexOf(field))
      }
    }

    def quickResolve(u: UnresolvedGetField) = quickBuildGetField(u.child, u.fieldName)

    checkEvaluation(quickBuildGetField(BoundReference(2, typeS, nullable = true), "a"), "aa", row)
    checkEvaluation(quickBuildGetField(Literal.create(null, typeS), "a"), null, row)

    val typeS_notNullable = StructType(
      StructField("a", StringType, nullable = false)
        :: StructField("b", StringType, nullable = false) :: Nil
    )

    assert(quickBuildGetField(BoundReference(2,typeS, nullable = true), "a").nullable === true)
    assert(quickBuildGetField(BoundReference(2, typeS_notNullable, nullable = false), "a").nullable === false)

    assert(quickBuildGetField(Literal.create(null, typeS), "a").nullable === true)
    assert(quickBuildGetField(Literal.create(null, typeS_notNullable), "a").nullable === true)

    checkEvaluation('c.map(typeMap).at(3).getItem("aa"), "bb", row)
    checkEvaluation('c.array(typeArray.elementType).at(4).getItem(1), "bb", row)
    checkEvaluation(quickResolve('c.struct(typeS).at(2).getField("a")), "aa", row)
  }

  test("arithmetic") {
    val row = create_row(Array[Any](1, 2, 3, null))
    val c1 = 'a.int.at(0)
    val c2 = 'a.int.at(1)
    val c3 = 'a.int.at(2)
    val c4 = 'a.int.at(3)

    checkEvaluation(UnaryMinus(c1), -1, row)
    checkEvaluation(UnaryMinus(Literal.create(100, IntegerType)), -100)

    checkEvaluation(Add(c1, c4), null, row)
    checkEvaluation(Add(c1, c2), 3, row)
    checkEvaluation(Add(c1, Literal.create(null, IntegerType)), null, row)
    checkEvaluation(Add(Literal.create(null, IntegerType), c2), null, row)
    checkEvaluation(Add(Literal.create(null, IntegerType), Literal.create(null, IntegerType)), null, row)

    checkEvaluation(-c1, -1, row)
    checkEvaluation(c1 + c2, 3, row)
    checkEvaluation(c1 - c2, -1, row)
    checkEvaluation(c1 * c2, 2, row)
    checkEvaluation(c1 / c2, 0, row)
    checkEvaluation(c1 % c2, 1, row)
  }

  test("fractional arithmetic") {
    val row = create_row(Array[Any](1.1, 2.0, 3.1, null))
    val c1 = 'a.double.at(0)
    val c2 = 'a.double.at(1)
    val c3 = 'a.double.at(2)
    val c4 = 'a.double.at(3)

    checkEvaluation(UnaryMinus(c1), -1.1, row)
    checkEvaluation(UnaryMinus(Literal.create(100.0, DoubleType)), -100.0)
    checkEvaluation(Add(c1, c4), null, row)
    checkEvaluation(Add(c1, c2), 3.1, row)
    checkEvaluation(Add(c1, Literal.create(null, DoubleType)), null, row)
    checkEvaluation(Add(Literal.create(null, DoubleType), c2), null, row)
    checkEvaluation(Add(Literal.create(null, DoubleType), Literal.create(null, DoubleType)), null, row)

    checkEvaluation(-c1, -1.1, row)
    checkEvaluation(c1 + c2, 3.1, row)
    checkDoubleEvaluation(c1 - c2, (-0.9 +- 0.001), row)
    checkDoubleEvaluation(c1 * c2, (2.2 +- 0.001), row)
    checkDoubleEvaluation(c1 / c2, (0.55 +- 0.001), row)
    checkDoubleEvaluation(c3 % c2, (1.1 +- 0.001), row)
  }

  test("BinaryComparison") {
    val row = create_row(Array[Any](1, 2, 3, null, 3, null))
    val c1 = 'a.int.at(0)
    val c2 = 'a.int.at(1)
    val c3 = 'a.int.at(2)
    val c4 = 'a.int.at(3)
    val c5 = 'a.int.at(4)
    val c6 = 'a.int.at(5)

    checkEvaluation(LessThan(c1, c4), null, row)
    checkEvaluation(LessThan(c1, c2), true, row)
    checkEvaluation(LessThan(c1, Literal.create(null, IntegerType)), null, row)
    checkEvaluation(LessThan(Literal.create(null, IntegerType), c2), null, row)
    checkEvaluation(LessThan(Literal.create(null, IntegerType), Literal.create(null, IntegerType)), null, row)

    checkEvaluation(c1 < c2, true, row)
    checkEvaluation(c1 <= c2, true, row)
    checkEvaluation(c1 > c2, false, row)
    checkEvaluation(c1 >= c2, false, row)
    checkEvaluation(c1 === c2, false, row)
    checkEvaluation(c1 !== c2, true, row)
    checkEvaluation(c4 <=> c1, false, row)
    checkEvaluation(c1 <=> c4, false, row)
    checkEvaluation(c4 <=> c6, true, row)
    checkEvaluation(c3 <=> c5, true, row)
    checkEvaluation(Literal(true) <=> Literal.create(null, BooleanType), false, row)
    checkEvaluation(Literal.create(null, BooleanType) <=> Literal(true), false, row)
  }

  test("StringComparison") {
    val row = create_row(Array[Any]("abc", null))
    val c1 = 'a.string.at(0)
    val c2 = 'a.string.at(1)

    checkEvaluation(c1 contains "b", true, row)
    checkEvaluation(c1 contains "x", false, row)
    checkEvaluation(c2 contains "b", null, row)
    checkEvaluation(c1 contains Literal.create(null, StringType), null, row)

    checkEvaluation(c1 startsWith "a", true, row)
    checkEvaluation(c1 startsWith "b", false, row)
    checkEvaluation(c2 startsWith "a", null, row)
    checkEvaluation(c1 startsWith Literal.create(null, StringType), null, row)

    checkEvaluation(c1 endsWith "c", true, row)
    checkEvaluation(c1 endsWith "b", false, row)
    checkEvaluation(c2 endsWith "b", null, row)
    checkEvaluation(c1 endsWith Literal.create(null, StringType), null, row)
  }

  test("Substring") {
    val row = create_row(Array[Any]("example", "example".toArray.map(_.toByte)))

    val s = 'a.string.at(0)

    // substring from zero position with less-than-full length
    checkEvaluation(Substring(s, Literal.create(0, IntegerType), Literal.create(2, IntegerType)), "ex", row)
    checkEvaluation(Substring(s, Literal.create(1, IntegerType), Literal.create(2, IntegerType)), "ex", row)

    // substring from zero position with full length
    checkEvaluation(Substring(s, Literal.create(0, IntegerType), Literal.create(7, IntegerType)), "example", row)
    checkEvaluation(Substring(s, Literal.create(1, IntegerType), Literal.create(7, IntegerType)), "example", row)

    // substring from zero position with greater-than-full length
    checkEvaluation(Substring(s, Literal.create(0, IntegerType), Literal.create(100, IntegerType)), "example", row)
    checkEvaluation(Substring(s, Literal.create(1, IntegerType), Literal.create(100, IntegerType)), "example", row)

    // substring from nonzero position with less-than-full length
    checkEvaluation(Substring(s, Literal.create(2, IntegerType), Literal.create(2, IntegerType)), "xa", row)

    // substring from nonzero position with full length
    checkEvaluation(Substring(s, Literal.create(2, IntegerType), Literal.create(6, IntegerType)), "xample", row)

    // substring from nonzero position with greater-than-full length
    checkEvaluation(Substring(s, Literal.create(2, IntegerType), Literal.create(100, IntegerType)), "xample", row)

    // zero-length substring (within string bounds)
    checkEvaluation(Substring(s, Literal.create(0, IntegerType), Literal.create(0, IntegerType)), "", row)

    // zero-length substring (beyond string bounds)
    checkEvaluation(Substring(s, Literal.create(100, IntegerType), Literal.create(4, IntegerType)), "", row)

    // substring(null, _, _) -> null
<<<<<<< HEAD
    checkEvaluation(Substring(s, Literal(100, IntegerType), Literal(4, IntegerType)), null, create_row(Array[Any](null)))
=======
    checkEvaluation(Substring(s, Literal.create(100, IntegerType), Literal.create(4, IntegerType)), null, new GenericRow(Array[Any](null)))
>>>>>>> 6562787b

    // substring(_, null, _) -> null
    checkEvaluation(Substring(s, Literal.create(null, IntegerType), Literal.create(4, IntegerType)), null, row)

    // substring(_, _, null) -> null
    checkEvaluation(Substring(s, Literal.create(100, IntegerType), Literal.create(null, IntegerType)), null, row)

    // 2-arg substring from zero position
    checkEvaluation(Substring(s, Literal.create(0, IntegerType), Literal.create(Integer.MAX_VALUE, IntegerType)), "example", row)
    checkEvaluation(Substring(s, Literal.create(1, IntegerType), Literal.create(Integer.MAX_VALUE, IntegerType)), "example", row)

    // 2-arg substring from nonzero position
    checkEvaluation(Substring(s, Literal.create(2, IntegerType), Literal.create(Integer.MAX_VALUE, IntegerType)), "xample", row)

    val s_notNull = 'a.string.notNull.at(0)

    assert(Substring(s, Literal.create(0, IntegerType), Literal.create(2, IntegerType)).nullable === true)
    assert(Substring(s_notNull, Literal.create(0, IntegerType), Literal.create(2, IntegerType)).nullable === false)
    assert(Substring(s_notNull, Literal.create(null, IntegerType), Literal.create(2, IntegerType)).nullable === true)
    assert(Substring(s_notNull, Literal.create(0, IntegerType), Literal.create(null, IntegerType)).nullable === true)

    checkEvaluation(s.substr(0, 2), "ex", row)
    checkEvaluation(s.substr(0), "example", row)
    checkEvaluation(s.substring(0, 2), "ex", row)
    checkEvaluation(s.substring(0), "example", row)
  }

  test("SQRT") {
    val inputSequence = (1 to (1<<24) by 511).map(_ * (1L<<24))
    val expectedResults = inputSequence.map(l => math.sqrt(l.toDouble))
    val rowSequence = inputSequence.map(l => create_row(Array[Any](l.toDouble)))
    val d = 'a.double.at(0)

    for ((row, expected) <- rowSequence zip expectedResults) {
      checkEvaluation(Sqrt(d), expected, row)
    }

<<<<<<< HEAD
    checkEvaluation(Sqrt(Literal(null, DoubleType)), null, create_row(Array[Any](null)))
=======
    checkEvaluation(Sqrt(Literal.create(null, DoubleType)), null, new GenericRow(Array[Any](null)))
>>>>>>> 6562787b
    checkEvaluation(Sqrt(-1), null, EmptyRow)
    checkEvaluation(Sqrt(-1.5), null, EmptyRow)
  }

  test("Bitwise operations") {
    val row = create_row(Array[Any](1, 2, 3, null))
    val c1 = 'a.int.at(0)
    val c2 = 'a.int.at(1)
    val c3 = 'a.int.at(2)
    val c4 = 'a.int.at(3)

    checkEvaluation(BitwiseAnd(c1, c4), null, row)
    checkEvaluation(BitwiseAnd(c1, c2), 0, row)
    checkEvaluation(BitwiseAnd(c1, Literal.create(null, IntegerType)), null, row)
    checkEvaluation(BitwiseAnd(Literal.create(null, IntegerType), Literal.create(null, IntegerType)), null, row)

    checkEvaluation(BitwiseOr(c1, c4), null, row)
    checkEvaluation(BitwiseOr(c1, c2), 3, row)
    checkEvaluation(BitwiseOr(c1, Literal.create(null, IntegerType)), null, row)
    checkEvaluation(BitwiseOr(Literal.create(null, IntegerType), Literal.create(null, IntegerType)), null, row)

    checkEvaluation(BitwiseXor(c1, c4), null, row)
    checkEvaluation(BitwiseXor(c1, c2), 3, row)
    checkEvaluation(BitwiseXor(c1, Literal.create(null, IntegerType)), null, row)
    checkEvaluation(BitwiseXor(Literal.create(null, IntegerType), Literal.create(null, IntegerType)), null, row)

    checkEvaluation(BitwiseNot(c4), null, row)
    checkEvaluation(BitwiseNot(c1), -2, row)
    checkEvaluation(BitwiseNot(Literal.create(null, IntegerType)), null, row)

    checkEvaluation(c1 & c2, 0, row)
    checkEvaluation(c1 | c2, 3, row)
    checkEvaluation(c1 ^ c2, 3, row)
    checkEvaluation(~c1, -2, row)
  }
}

// TODO: Make the tests work with codegen.
class ExpressionEvaluationWithoutCodeGenSuite extends ExpressionEvaluationBaseSuite {

  test("CreateStruct") {
    val row = Row(1, 2, 3)
    val c1 = 'a.int.at(0).as("a")
    val c3 = 'c.int.at(2).as("c")
    checkEvaluation(CreateStruct(Seq(c1, c3)), Row(1, 3), row)
  }
}<|MERGE_RESOLUTION|>--- conflicted
+++ resolved
@@ -252,7 +252,6 @@
 
   test("LIKE Non-literal Regular Expression") {
     val regEx = 'a.string.at(0)
-<<<<<<< HEAD
     checkEvaluation("abcd" like regEx, null, create_row(Array[Any](null)))
     checkEvaluation("abdef" like regEx, true, create_row(Array[Any]("abdef")))
     checkEvaluation("a_%b" like regEx, true, create_row(Array[Any]("a\\__b")))
@@ -269,26 +268,7 @@
     checkEvaluation("ab" like regEx, true, create_row(Array[Any]("a%b")))
     checkEvaluation("a\nb" like regEx, true, create_row(Array[Any]("a%b")))
 
-    checkEvaluation(Literal(null, StringType) like regEx, null, create_row(Array[Any]("bc%")))
-=======
-    checkEvaluation("abcd" like regEx, null, new GenericRow(Array[Any](null)))
-    checkEvaluation("abdef" like regEx, true, new GenericRow(Array[Any]("abdef")))
-    checkEvaluation("a_%b" like regEx, true, new GenericRow(Array[Any]("a\\__b")))
-    checkEvaluation("addb" like regEx, true, new GenericRow(Array[Any]("a_%b")))
-    checkEvaluation("addb" like regEx, false, new GenericRow(Array[Any]("a\\__b")))
-    checkEvaluation("addb" like regEx, false, new GenericRow(Array[Any]("a%\\%b")))
-    checkEvaluation("a_%b" like regEx, true, new GenericRow(Array[Any]("a%\\%b")))
-    checkEvaluation("addb" like regEx, true, new GenericRow(Array[Any]("a%")))
-    checkEvaluation("addb" like regEx, false, new GenericRow(Array[Any]("**")))
-    checkEvaluation("abc" like regEx, true, new GenericRow(Array[Any]("a%")))
-    checkEvaluation("abc" like regEx, false, new GenericRow(Array[Any]("b%")))
-    checkEvaluation("abc" like regEx, false, new GenericRow(Array[Any]("bc%")))
-    checkEvaluation("a\nb" like regEx, true, new GenericRow(Array[Any]("a_b")))
-    checkEvaluation("ab" like regEx, true, new GenericRow(Array[Any]("a%b")))
-    checkEvaluation("a\nb" like regEx, true, new GenericRow(Array[Any]("a%b")))
-
-    checkEvaluation(Literal.create(null, StringType) like regEx, null, new GenericRow(Array[Any]("bc%")))
->>>>>>> 6562787b
+    checkEvaluation(Literal.create(null, StringType) like regEx, null, create_row(Array[Any]("bc%")))
   }
 
   test("RLIKE literal Regular Expression") {
@@ -1036,11 +1016,7 @@
     checkEvaluation(Substring(s, Literal.create(100, IntegerType), Literal.create(4, IntegerType)), "", row)
 
     // substring(null, _, _) -> null
-<<<<<<< HEAD
-    checkEvaluation(Substring(s, Literal(100, IntegerType), Literal(4, IntegerType)), null, create_row(Array[Any](null)))
-=======
-    checkEvaluation(Substring(s, Literal.create(100, IntegerType), Literal.create(4, IntegerType)), null, new GenericRow(Array[Any](null)))
->>>>>>> 6562787b
+    checkEvaluation(Substring(s, Literal.create(100, IntegerType), Literal.create(4, IntegerType)), null, create_row(Array[Any](null)))
 
     // substring(_, null, _) -> null
     checkEvaluation(Substring(s, Literal.create(null, IntegerType), Literal.create(4, IntegerType)), null, row)
@@ -1078,11 +1054,7 @@
       checkEvaluation(Sqrt(d), expected, row)
     }
 
-<<<<<<< HEAD
-    checkEvaluation(Sqrt(Literal(null, DoubleType)), null, create_row(Array[Any](null)))
-=======
-    checkEvaluation(Sqrt(Literal.create(null, DoubleType)), null, new GenericRow(Array[Any](null)))
->>>>>>> 6562787b
+    checkEvaluation(Sqrt(Literal.create(null, DoubleType)), null, new create_row(Array[Any](null)))
     checkEvaluation(Sqrt(-1), null, EmptyRow)
     checkEvaluation(Sqrt(-1.5), null, EmptyRow)
   }
