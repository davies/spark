/*
 * Licensed to the Apache Software Foundation (ASF) under one or more
 * contributor license agreements.  See the NOTICE file distributed with
 * this work for additional information regarding copyright ownership.
 * The ASF licenses this file to You under the Apache License, Version 2.0
 * (the "License"); you may not use this file except in compliance with
 * the License.  You may obtain a copy of the License at
 *
 *    http://www.apache.org/licenses/LICENSE-2.0
 *
 * Unless required by applicable law or agreed to in writing, software
 * distributed under the License is distributed on an "AS IS" BASIS,
 * WITHOUT WARRANTIES OR CONDITIONS OF ANY KIND, either express or implied.
 * See the License for the specific language governing permissions and
 * limitations under the License.
 */

package org.apache.spark.sql.catalyst

import org.apache.spark.sql.AnalysisException
import org.apache.spark.sql.catalyst.analysis._
import org.apache.spark.sql.catalyst.expressions._
import org.apache.spark.sql.catalyst.plans.PlanTest
import org.apache.spark.sql.catalyst.plans.logical._
import org.apache.spark.sql.types.BooleanType
import org.apache.spark.unsafe.types.CalendarInterval

class CatalystQlSuite extends PlanTest {
  val parser = new CatalystQl()

  test("test case insensitive") {
    val result = Project(UnresolvedAlias(Literal(1)):: Nil, OneRowRelation)
    assert(result === parser.parsePlan("seLect 1"))
    assert(result === parser.parsePlan("select 1"))
    assert(result === parser.parsePlan("SELECT 1"))
  }

  test("test NOT operator with comparison operations") {
    val parsed = parser.parsePlan("SELECT NOT TRUE > TRUE")
    val expected = Project(
      UnresolvedAlias(
        Not(
          GreaterThan(Literal(true), Literal(true)))
      ) :: Nil,
      OneRowRelation)
    comparePlans(parsed, expected)
  }

  test("test Union Distinct operator") {
    val parsed1 = parser.parsePlan("SELECT * FROM t0 UNION SELECT * FROM t1")
    val parsed2 = parser.parsePlan("SELECT * FROM t0 UNION DISTINCT SELECT * FROM t1")
    val expected =
      Project(UnresolvedAlias(UnresolvedStar(None)) :: Nil,
        Subquery("u_1",
          Distinct(
            Union(
              Project(UnresolvedAlias(UnresolvedStar(None)) :: Nil,
                UnresolvedRelation(TableIdentifier("t0"), None)),
              Project(UnresolvedAlias(UnresolvedStar(None)) :: Nil,
                UnresolvedRelation(TableIdentifier("t1"), None))))))
    comparePlans(parsed1, expected)
    comparePlans(parsed2, expected)
  }

  test("test Union All operator") {
    val parsed = parser.parsePlan("SELECT * FROM t0 UNION ALL SELECT * FROM t1")
    val expected =
      Project(UnresolvedAlias(UnresolvedStar(None)) :: Nil,
        Subquery("u_1",
          Union(
            Project(UnresolvedAlias(UnresolvedStar(None)) :: Nil,
              UnresolvedRelation(TableIdentifier("t0"), None)),
            Project(UnresolvedAlias(UnresolvedStar(None)) :: Nil,
              UnresolvedRelation(TableIdentifier("t1"), None)))))
    comparePlans(parsed, expected)
  }

  test("support hive interval literal") {
    def checkInterval(sql: String, result: CalendarInterval): Unit = {
      val parsed = parser.parsePlan(sql)
      val expected = Project(
        UnresolvedAlias(
          Literal(result)
        ) :: Nil,
        OneRowRelation)
      comparePlans(parsed, expected)
    }

    def checkYearMonth(lit: String): Unit = {
      checkInterval(
        s"SELECT INTERVAL '$lit' YEAR TO MONTH",
        CalendarInterval.fromYearMonthString(lit))
    }

    def checkDayTime(lit: String): Unit = {
      checkInterval(
        s"SELECT INTERVAL '$lit' DAY TO SECOND",
        CalendarInterval.fromDayTimeString(lit))
    }

    def checkSingleUnit(lit: String, unit: String): Unit = {
      checkInterval(
        s"SELECT INTERVAL '$lit' $unit",
        CalendarInterval.fromSingleUnitString(unit, lit))
    }

    checkYearMonth("123-10")
    checkYearMonth("496-0")
    checkYearMonth("-2-3")
    checkYearMonth("-123-0")

    checkDayTime("99 11:22:33.123456789")
    checkDayTime("-99 11:22:33.123456789")
    checkDayTime("10 9:8:7.123456789")
    checkDayTime("1 0:0:0")
    checkDayTime("-1 0:0:0")
    checkDayTime("1 0:0:1")

    for (unit <- Seq("year", "month", "day", "hour", "minute", "second")) {
      checkSingleUnit("7", unit)
      checkSingleUnit("-7", unit)
      checkSingleUnit("0", unit)
    }

    checkSingleUnit("13.123456789", "second")
    checkSingleUnit("-13.123456789", "second")
  }

  test("support scientific notation") {
    def assertRight(input: String, output: Double): Unit = {
      val parsed = parser.parsePlan("SELECT " + input)
      val expected = Project(
        UnresolvedAlias(
          Literal(output)
        ) :: Nil,
        OneRowRelation)
      comparePlans(parsed, expected)
    }

    assertRight("9.0e1", 90)
    assertRight(".9e+2", 90)
    assertRight("0.9e+2", 90)
    assertRight("900e-1", 90)
    assertRight("900.0E-1", 90)
    assertRight("9.e+1", 90)

    intercept[AnalysisException](parser.parsePlan("SELECT .e3"))
  }

  test("parse expressions") {
    compareExpressions(
      parser.parseExpression("prinln('hello', 'world')"),
      UnresolvedFunction(
        "prinln", Literal("hello") :: Literal("world") :: Nil, false))

    compareExpressions(
      parser.parseExpression("1 + r.r As q"),
      Alias(Add(Literal(1), UnresolvedAttribute("r.r")), "q")())

    compareExpressions(
      parser.parseExpression("1 - f('o', o(bar))"),
      Subtract(Literal(1),
        UnresolvedFunction("f",
          Literal("o") ::
          UnresolvedFunction("o", UnresolvedAttribute("bar") :: Nil, false) ::
          Nil, false)))

    intercept[AnalysisException](parser.parseExpression("1 - f('o', o(bar)) hello * world"))
  }

  test("table identifier") {
    assert(TableIdentifier("q") === parser.parseTableIdentifier("q"))
    assert(TableIdentifier("q", Some("d")) === parser.parseTableIdentifier("d.q"))
    intercept[AnalysisException](parser.parseTableIdentifier(""))
    intercept[AnalysisException](parser.parseTableIdentifier("d.q.g"))
  }

  test("parse union/except/intersect") {
    parser.parsePlan("select * from t1 union all select * from t2")
    parser.parsePlan("select * from t1 union distinct select * from t2")
    parser.parsePlan("select * from t1 union select * from t2")
    parser.parsePlan("select * from t1 except select * from t2")
    parser.parsePlan("select * from t1 intersect select * from t2")
    parser.parsePlan("(select * from t1) union all (select * from t2)")
    parser.parsePlan("(select * from t1) union distinct (select * from t2)")
    parser.parsePlan("(select * from t1) union (select * from t2)")
    parser.parsePlan("select * from ((select * from t1) union (select * from t2)) t")
  }

  test("window function: better support of parentheses") {
    parser.parsePlan("select sum(product + 1) over (partition by ((1) + (product / 2)) " +
      "order by 2) from windowData")
    parser.parsePlan("select sum(product + 1) over (partition by (1 + (product / 2)) " +
      "order by 2) from windowData")
    parser.parsePlan("select sum(product + 1) over (partition by ((product / 2) + 1) " +
      "order by 2) from windowData")

    parser.parsePlan("select sum(product + 1) over (partition by ((product) + (1)) order by 2) " +
      "from windowData")
    parser.parsePlan("select sum(product + 1) over (partition by ((product) + 1) order by 2) " +
      "from windowData")
    parser.parsePlan("select sum(product + 1) over (partition by (product + (1)) order by 2) " +
      "from windowData")
  }

  test("subquery") {
    parser.parsePlan("select (select max(b) from s) ss from t")
<<<<<<< HEAD

    parser.parsePlan("select * from t where a = (select b from s)")
    parser.parsePlan("select * from t where a > (select b from s)")
    parser.parsePlan("select * from t where a in (select b from s)")
    parser.parsePlan("select * from t where a not in (select b from s)")
    parser.parsePlan("select * from t where a and exists (select b from s)")
    parser.parsePlan("select * from t where not exists (select b from s)")
    parser.parsePlan("select * from t where exists (select b from s)")

    parser.parsePlan("select * from t group by g having a = (select b from s)")
    parser.parsePlan("select * from t group by g having a > (select b from s)")
    parser.parsePlan("select * from t group by g having a in (select b from s)")
    parser.parsePlan("select * from t group by g having a not in (select b from s)")
    parser.parsePlan("select * from t group by g having exists (select b from s)")
    parser.parsePlan("select * from t group by g having not exists (select b from s)")
    parser.parsePlan("select * from t group by g having exists (select b from s)")
=======
    parser.parsePlan("select * from t where a = (select b from s)")
    parser.parsePlan("select * from t group by g having a > (select b from s)")
>>>>>>> 79250712
  }
}<|MERGE_RESOLUTION|>--- conflicted
+++ resolved
@@ -205,7 +205,8 @@
 
   test("subquery") {
     parser.parsePlan("select (select max(b) from s) ss from t")
-<<<<<<< HEAD
+    parser.parsePlan("select * from t where a = (select b from s)")
+    parser.parsePlan("select * from t group by g having a > (select b from s)")
 
     parser.parsePlan("select * from t where a = (select b from s)")
     parser.parsePlan("select * from t where a > (select b from s)")
@@ -222,9 +223,5 @@
     parser.parsePlan("select * from t group by g having exists (select b from s)")
     parser.parsePlan("select * from t group by g having not exists (select b from s)")
     parser.parsePlan("select * from t group by g having exists (select b from s)")
-=======
-    parser.parsePlan("select * from t where a = (select b from s)")
-    parser.parsePlan("select * from t group by g having a > (select b from s)")
->>>>>>> 79250712
   }
 }