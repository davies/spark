/*
 * Licensed to the Apache Software Foundation (ASF) under one or more
 * contributor license agreements.  See the NOTICE file distributed with
 * this work for additional information regarding copyright ownership.
 * The ASF licenses this file to You under the Apache License, Version 2.0
 * (the "License"); you may not use this file except in compliance with
 * the License.  You may obtain a copy of the License at
 *
 *    http://www.apache.org/licenses/LICENSE-2.0
 *
 * Unless required by applicable law or agreed to in writing, software
 * distributed under the License is distributed on an "AS IS" BASIS,
 * WITHOUT WARRANTIES OR CONDITIONS OF ANY KIND, either express or implied.
 * See the License for the specific language governing permissions and
 * limitations under the License.
 */

package org.apache.spark.sql.catalyst.optimizer

import org.apache.spark.sql.catalyst.analysis
import org.apache.spark.sql.catalyst.analysis.EliminateSubQueries
import org.apache.spark.sql.catalyst.expressions._
import org.apache.spark.sql.catalyst.plans.logical._
import org.apache.spark.sql.catalyst.plans.{LeftSemi, PlanTest, LeftOuter, RightOuter}
import org.apache.spark.sql.catalyst.rules._
import org.apache.spark.sql.catalyst.dsl.plans._
import org.apache.spark.sql.catalyst.dsl.expressions._
import org.apache.spark.sql.types.IntegerType

class FilterPushdownSuite extends PlanTest {

  object Optimize extends RuleExecutor[LogicalPlan] {
    val batches =
      Batch("Subqueries", Once,
        EliminateSubQueries) ::
      Batch("Filter Pushdown", Once,
        SamplePushDown,
        CombineFilters,
        PushPredicateThroughProject,
        BooleanSimplification,
        PushPredicateThroughJoin,
        PushPredicateThroughGenerate,
        PushPredicateThroughAggregate,
        ColumnPruning,
        ProjectCollapsing) :: Nil
  }

  val testRelation = LocalRelation('a.int, 'b.int, 'c.int)

  val testRelation1 = LocalRelation('d.int)

  // This test already passes.
  test("eliminate subqueries") {
    val originalQuery =
      testRelation
        .subquery('y)
        .select('a)

    val optimized = Optimize.execute(originalQuery.analyze)
    val correctAnswer =
      testRelation
        .select('a.attr)
        .analyze

    comparePlans(optimized, correctAnswer)
  }

  test("column pruning for group") {
    val originalQuery =
      testRelation
        .groupBy('a)('a, count('b))
        .select('a)

    val optimized = Optimize.execute(originalQuery.analyze)
    val correctAnswer =
      testRelation
        .select('a)
        .groupBy('a)('a)
        .select('a).analyze

    comparePlans(optimized, correctAnswer)
  }

  test("column pruning for group with alias") {
    val originalQuery =
      testRelation
        .groupBy('a)('a as 'c, count('b))
        .select('c)

    val optimized = Optimize.execute(originalQuery.analyze)
    val correctAnswer =
      testRelation
        .select('a)
        .groupBy('a)('a as 'c)
        .select('c).analyze

    comparePlans(optimized, correctAnswer)
  }

  test("column pruning for Project(ne, Limit)") {
    val originalQuery =
      testRelation
        .select('a, 'b)
        .limit(2)
        .select('a)

    val optimized = Optimize.execute(originalQuery.analyze)
    val correctAnswer =
      testRelation
        .select('a)
        .limit(2).analyze

    comparePlans(optimized, correctAnswer)
  }

  // After this line is unimplemented.
  test("simple push down") {
    val originalQuery =
      testRelation
        .select('a)
        .where('a === 1)

    val optimized = Optimize.execute(originalQuery.analyze)
    val correctAnswer =
      testRelation
        .where('a === 1)
        .select('a)
        .analyze

    comparePlans(optimized, correctAnswer)
  }

  test("can't push without rewrite") {
    val originalQuery =
      testRelation
        .select('a + 'b as 'e)
        .where('e === 1)
        .analyze

    val optimized = Optimize.execute(originalQuery.analyze)
    val correctAnswer =
      testRelation
        .where('a + 'b === 1)
        .select('a + 'b as 'e)
        .analyze

    comparePlans(optimized, correctAnswer)
  }

  test("nondeterministic: can't push down filter through project") {
    val originalQuery = testRelation
      .select(Rand(10).as('rand), 'a)
      .where('rand > 5 || 'a > 5)
      .analyze

    val optimized = Optimize.execute(originalQuery)

    comparePlans(optimized, originalQuery)
  }

  test("nondeterministic: push down part of filter through project") {
    val originalQuery = testRelation
      .select(Rand(10).as('rand), 'a)
      .where('rand > 5 && 'a > 5)
      .analyze

    val optimized = Optimize.execute(originalQuery)

    val correctAnswer = testRelation
      .where('a > 5)
      .select(Rand(10).as('rand), 'a)
      .where('rand > 5)
      .analyze

    comparePlans(optimized, correctAnswer)
  }

  test("nondeterministic: push down filter through project") {
    val originalQuery = testRelation
      .select(Rand(10).as('rand), 'a)
      .where('a > 5 && 'a < 10)
      .analyze

    val optimized = Optimize.execute(originalQuery)
    val correctAnswer = testRelation
      .where('a > 5 && 'a < 10)
      .select(Rand(10).as('rand), 'a)
      .analyze

    comparePlans(optimized, correctAnswer)
  }

  test("filters: combines filters") {
    val originalQuery = testRelation
      .select('a)
      .where('a === 1)
      .where('a === 2)

    val optimized = Optimize.execute(originalQuery.analyze)
    val correctAnswer =
      testRelation
        .where('a === 1 && 'a === 2)
        .select('a).analyze

    comparePlans(optimized, correctAnswer)
  }

  test("joins: push to either side") {
    val x = testRelation.subquery('x)
    val y = testRelation.subquery('y)

    val originalQuery = {
      x.join(y)
        .where("x.b".attr === 1)
        .where("y.b".attr === 2)
    }

    val optimized = Optimize.execute(originalQuery.analyze)
    val left = testRelation.where('b === 1)
    val right = testRelation.where('b === 2)
    val correctAnswer =
      left.join(right).analyze

    comparePlans(optimized, correctAnswer)
  }

  test("joins: push to one side") {
    val x = testRelation.subquery('x)
    val y = testRelation.subquery('y)

    val originalQuery = {
      x.join(y)
        .where("x.b".attr === 1)
    }

    val optimized = Optimize.execute(originalQuery.analyze)
    val left = testRelation.where('b === 1)
    val right = testRelation
    val correctAnswer =
      left.join(right).analyze

    comparePlans(optimized, correctAnswer)
  }

  test("joins: push to one side after transformCondition") {
    val x = testRelation.subquery('x)
    val y = testRelation1.subquery('y)

    val originalQuery = {
      x.join(y)
       .where(("x.a".attr === 1 && "y.d".attr === "x.b".attr) ||
              ("x.a".attr === 1 && "y.d".attr === "x.c".attr))
    }

    val optimized = Optimize.execute(originalQuery.analyze)
    val left = testRelation.where('a === 1)
    val right = testRelation1
    val correctAnswer =
      left.join(right, condition = Some("d".attr === "b".attr || "d".attr === "c".attr)).analyze

    comparePlans(optimized, correctAnswer)
  }

  test("joins: rewrite filter to push to either side") {
    val x = testRelation.subquery('x)
    val y = testRelation.subquery('y)

    val originalQuery = {
      x.join(y)
        .where("x.b".attr === 1 && "y.b".attr === 2)
    }

    val optimized = Optimize.execute(originalQuery.analyze)
    val left = testRelation.where('b === 1)
    val right = testRelation.where('b === 2)
    val correctAnswer =
      left.join(right).analyze

    comparePlans(optimized, correctAnswer)
  }

  test("joins: push down left semi join") {
    val x = testRelation.subquery('x)
    val y = testRelation1.subquery('y)

    val originalQuery = {
      x.join(y, LeftSemi, Option("x.a".attr === "y.d".attr && "x.b".attr >= 1 && "y.d".attr >= 2))
    }

    val optimized = Optimize.execute(originalQuery.analyze)
    val left = testRelation.where('b >= 1)
    val right = testRelation1.where('d >= 2)
    val correctAnswer =
      left.join(right, LeftSemi, Option("a".attr === "d".attr)).analyze

    comparePlans(optimized, correctAnswer)
  }

  test("joins: push down left outer join #1") {
    val x = testRelation.subquery('x)
    val y = testRelation.subquery('y)

    val originalQuery = {
      x.join(y, LeftOuter)
        .where("x.b".attr === 1 && "y.b".attr === 2)
    }

    val optimized = Optimize.execute(originalQuery.analyze)
    val left = testRelation.where('b === 1)
    val correctAnswer =
      left.join(y, LeftOuter).where("y.b".attr === 2).analyze

    comparePlans(optimized, correctAnswer)
  }

  test("joins: push down right outer join #1") {
    val x = testRelation.subquery('x)
    val y = testRelation.subquery('y)

    val originalQuery = {
      x.join(y, RightOuter)
        .where("x.b".attr === 1 && "y.b".attr === 2)
    }

    val optimized = Optimize.execute(originalQuery.analyze)
    val right = testRelation.where('b === 2).subquery('d)
    val correctAnswer =
      x.join(right, RightOuter).where("x.b".attr === 1).analyze

    comparePlans(optimized, correctAnswer)
  }

  test("joins: push down left outer join #2") {
    val x = testRelation.subquery('x)
    val y = testRelation.subquery('y)

    val originalQuery = {
      x.join(y, LeftOuter, Some("x.b".attr === 1))
        .where("x.b".attr === 2 && "y.b".attr === 2)
    }

    val optimized = Optimize.execute(originalQuery.analyze)
    val left = testRelation.where('b === 2).subquery('d)
    val correctAnswer =
      left.join(y, LeftOuter, Some("d.b".attr === 1)).where("y.b".attr === 2).analyze

    comparePlans(optimized, correctAnswer)
  }

  test("joins: push down right outer join #2") {
    val x = testRelation.subquery('x)
    val y = testRelation.subquery('y)

    val originalQuery = {
      x.join(y, RightOuter, Some("y.b".attr === 1))
        .where("x.b".attr === 2 && "y.b".attr === 2)
    }

    val optimized = Optimize.execute(originalQuery.analyze)
    val right = testRelation.where('b === 2).subquery('d)
    val correctAnswer =
      x.join(right, RightOuter, Some("d.b".attr === 1)).where("x.b".attr === 2).analyze

    comparePlans(optimized, correctAnswer)
  }

  test("joins: push down left outer join #3") {
    val x = testRelation.subquery('x)
    val y = testRelation.subquery('y)

    val originalQuery = {
      x.join(y, LeftOuter, Some("y.b".attr === 1))
        .where("x.b".attr === 2 && "y.b".attr === 2)
    }

    val optimized = Optimize.execute(originalQuery.analyze)
    val left = testRelation.where('b === 2).subquery('l)
    val right = testRelation.where('b === 1).subquery('r)
    val correctAnswer =
      left.join(right, LeftOuter).where("r.b".attr === 2).analyze

    comparePlans(optimized, correctAnswer)
  }

  test("joins: push down right outer join #3") {
    val x = testRelation.subquery('x)
    val y = testRelation.subquery('y)

    val originalQuery = {
      x.join(y, RightOuter, Some("y.b".attr === 1))
        .where("x.b".attr === 2 && "y.b".attr === 2)
    }

    val optimized = Optimize.execute(originalQuery.analyze)
    val right = testRelation.where('b === 2).subquery('r)
    val correctAnswer =
      x.join(right, RightOuter, Some("r.b".attr === 1)).where("x.b".attr === 2).analyze

    comparePlans(optimized, correctAnswer)
  }

  test("joins: push down left outer join #4") {
    val x = testRelation.subquery('x)
    val y = testRelation.subquery('y)

    val originalQuery = {
      x.join(y, LeftOuter, Some("y.b".attr === 1))
        .where("x.b".attr === 2 && "y.b".attr === 2 && "x.c".attr === "y.c".attr)
    }

    val optimized = Optimize.execute(originalQuery.analyze)
    val left = testRelation.where('b === 2).subquery('l)
    val right = testRelation.where('b === 1).subquery('r)
    val correctAnswer =
      left.join(right, LeftOuter).where("r.b".attr === 2 && "l.c".attr === "r.c".attr).analyze

    comparePlans(optimized, correctAnswer)
  }

  test("joins: push down right outer join #4") {
    val x = testRelation.subquery('x)
    val y = testRelation.subquery('y)

    val originalQuery = {
      x.join(y, RightOuter, Some("y.b".attr === 1))
        .where("x.b".attr === 2 && "y.b".attr === 2 && "x.c".attr === "y.c".attr)
    }

    val optimized = Optimize.execute(originalQuery.analyze)
    val left = testRelation.subquery('l)
    val right = testRelation.where('b === 2).subquery('r)
    val correctAnswer =
      left.join(right, RightOuter, Some("r.b".attr === 1)).
        where("l.b".attr === 2 && "l.c".attr === "r.c".attr).analyze

    comparePlans(optimized, correctAnswer)
  }

  test("joins: push down left outer join #5") {
    val x = testRelation.subquery('x)
    val y = testRelation.subquery('y)

    val originalQuery = {
      x.join(y, LeftOuter, Some("y.b".attr === 1 && "x.a".attr === 3))
        .where("x.b".attr === 2 && "y.b".attr === 2 && "x.c".attr === "y.c".attr)
    }

    val optimized = Optimize.execute(originalQuery.analyze)
    val left = testRelation.where('b === 2).subquery('l)
    val right = testRelation.where('b === 1).subquery('r)
    val correctAnswer =
      left.join(right, LeftOuter, Some("l.a".attr===3)).
        where("r.b".attr === 2 && "l.c".attr === "r.c".attr).analyze

    comparePlans(optimized, correctAnswer)
  }

  test("joins: push down right outer join #5") {
    val x = testRelation.subquery('x)
    val y = testRelation.subquery('y)

    val originalQuery = {
      x.join(y, RightOuter, Some("y.b".attr === 1 && "x.a".attr === 3))
        .where("x.b".attr === 2 && "y.b".attr === 2 && "x.c".attr === "y.c".attr)
    }

    val optimized = Optimize.execute(originalQuery.analyze)
    val left = testRelation.where('a === 3).subquery('l)
    val right = testRelation.where('b === 2).subquery('r)
    val correctAnswer =
      left.join(right, RightOuter, Some("r.b".attr === 1)).
        where("l.b".attr === 2 && "l.c".attr === "r.c".attr).analyze

    comparePlans(optimized, correctAnswer)
  }

  test("joins: can't push down") {
    val x = testRelation.subquery('x)
    val y = testRelation.subquery('y)

    val originalQuery = {
      x.join(y, condition = Some("x.b".attr === "y.b".attr))
    }
    val optimized = Optimize.execute(originalQuery.analyze)

    comparePlans(analysis.EliminateSubQueries(originalQuery.analyze), optimized)
  }

  test("joins: conjunctive predicates") {
    val x = testRelation.subquery('x)
    val y = testRelation.subquery('y)

    val originalQuery = {
      x.join(y)
        .where(("x.b".attr === "y.b".attr) && ("x.a".attr === 1) && ("y.a".attr === 1))
    }

    val optimized = Optimize.execute(originalQuery.analyze)
    val left = testRelation.where('a === 1).subquery('x)
    val right = testRelation.where('a === 1).subquery('y)
    val correctAnswer =
      left.join(right, condition = Some("x.b".attr === "y.b".attr))
        .analyze

    comparePlans(optimized, analysis.EliminateSubQueries(correctAnswer))
  }

  test("joins: conjunctive predicates #2") {
    val x = testRelation.subquery('x)
    val y = testRelation.subquery('y)

    val originalQuery = {
      x.join(y)
        .where(("x.b".attr === "y.b".attr) && ("x.a".attr === 1))
    }

    val optimized = Optimize.execute(originalQuery.analyze)
    val left = testRelation.where('a === 1).subquery('x)
    val right = testRelation.subquery('y)
    val correctAnswer =
      left.join(right, condition = Some("x.b".attr === "y.b".attr))
        .analyze

    comparePlans(optimized, analysis.EliminateSubQueries(correctAnswer))
  }

  test("joins: conjunctive predicates #3") {
    val x = testRelation.subquery('x)
    val y = testRelation.subquery('y)
    val z = testRelation.subquery('z)

    val originalQuery = {
      z.join(x.join(y))
        .where(("x.b".attr === "y.b".attr) && ("x.a".attr === 1) &&
          ("z.a".attr >= 3) && ("z.a".attr === "x.b".attr))
    }

    val optimized = Optimize.execute(originalQuery.analyze)
    val lleft = testRelation.where('a >= 3).subquery('z)
    val left = testRelation.where('a === 1).subquery('x)
    val right = testRelation.subquery('y)
    val correctAnswer =
      lleft.join(
        left.join(right, condition = Some("x.b".attr === "y.b".attr)),
          condition = Some("z.a".attr === "x.b".attr))
        .analyze

    comparePlans(optimized, analysis.EliminateSubQueries(correctAnswer))
  }

  val testRelationWithArrayType = LocalRelation('a.int, 'b.int, 'c_arr.array(IntegerType))

  test("generate: predicate referenced no generated column") {
    val originalQuery = {
      testRelationWithArrayType
        .generate(Explode('c_arr), true, false, Some("arr"))
        .where(('b >= 5) && ('a > 6))
    }
    val optimized = Optimize.execute(originalQuery.analyze)
    val correctAnswer = {
      testRelationWithArrayType
        .where(('b >= 5) && ('a > 6))
        .generate(Explode('c_arr), true, false, Some("arr")).analyze
    }

    comparePlans(optimized, correctAnswer)
  }

  test("generate: part of conjuncts referenced generated column") {
    val generator = Explode('c_arr)
    val originalQuery = {
      testRelationWithArrayType
        .generate(generator, true, false, Some("arr"))
        .where(('b >= 5) && ('c > 6))
    }
    val optimized = Optimize.execute(originalQuery.analyze)
    val referenceResult = {
      testRelationWithArrayType
        .where('b >= 5)
        .generate(generator, true, false, Some("arr"))
        .where('c > 6).analyze
    }

    // Since newly generated columns get different ids every time being analyzed
    // e.g. comparePlans(originalQuery.analyze, originalQuery.analyze) fails.
    // So we check operators manually here.
    // Filter("c" > 6)
    assertResult(classOf[Filter])(optimized.getClass)
    assertResult(1)(optimized.asInstanceOf[Filter].condition.references.size)
    assertResult("c"){
      optimized.asInstanceOf[Filter].condition.references.toSeq(0).name
    }

    // the rest part
    comparePlans(optimized.children(0), referenceResult.children(0))
  }

  test("generate: all conjuncts referenced generated column") {
    val originalQuery = {
      testRelationWithArrayType
        .generate(Explode('c_arr), true, false, Some("arr"))
        .where(('c > 6) || ('b > 5)).analyze
    }
    val optimized = Optimize.execute(originalQuery)

    comparePlans(optimized, originalQuery)
  }

  test("push down project past sort") {
    val x = testRelation.subquery('x)

    // push down valid
    val originalQuery = {
      x.select('a, 'b)
       .sortBy(SortOrder('a, Ascending))
       .select('a)
    }

    val optimized = Optimize.execute(originalQuery.analyze)
    val correctAnswer =
      x.select('a)
       .sortBy(SortOrder('a, Ascending)).analyze

    comparePlans(optimized, analysis.EliminateSubQueries(correctAnswer))

    // push down invalid
    val originalQuery1 = {
      x.select('a, 'b)
       .sortBy(SortOrder('a, Ascending))
       .select('b)
    }

    val optimized1 = Optimize.execute(originalQuery1.analyze)
    val correctAnswer1 =
      x.select('a, 'b)
       .sortBy(SortOrder('a, Ascending))
       .select('b).analyze

    comparePlans(optimized1, analysis.EliminateSubQueries(correctAnswer1))
  }

  test("push project and filter down into sample") {
    val x = testRelation.subquery('x)
    val originalQuery =
      Sample(0.0, 0.6, false, 11L, x).select('a)

    val originalQueryAnalyzed = EliminateSubQueries(analysis.SimpleAnalyzer.execute(originalQuery))

    val optimized = Optimize.execute(originalQueryAnalyzed)

    val correctAnswer =
      Sample(0.0, 0.6, false, 11L, x.select('a))

    comparePlans(optimized, correctAnswer.analyze)
  }

  test("aggregate: push down filter when filter on group by expression") {
    val originalQuery = testRelation
                        .groupBy('a)('a, count('b) as 'c)
                        .select('a, 'c)
                        .where('a === 2)

    val optimized = Optimize.execute(originalQuery.analyze)

    val correctAnswer = testRelation
                        .where('a === 2)
                        .groupBy('a)('a, count('b) as 'c)
                        .analyze
    comparePlans(optimized, correctAnswer)
  }

  test("aggregate: don't push down filter when filter not on group by expression") {
    val originalQuery = testRelation
                        .select('a, 'b)
                        .groupBy('a)('a, count('b) as 'c)
                        .where('c === 2L)

    val optimized = Optimize.execute(originalQuery.analyze)

    comparePlans(optimized, originalQuery.analyze)
  }

  test("aggregate: push down filters partially which are subset of group by expressions") {
    val originalQuery = testRelation
                        .select('a, 'b)
                        .groupBy('a)('a, count('b) as 'c)
                        .where('c === 2L && 'a === 3)

    val optimized = Optimize.execute(originalQuery.analyze)

    val correctAnswer = testRelation
                        .select('a, 'b)
                        .where('a === 3)
                        .groupBy('a)('a, count('b) as 'c)
                        .where('c === 2L)
                        .analyze

    comparePlans(optimized, correctAnswer)
  }

  test("aggregate: push down filters with alias") {
    val originalQuery = testRelation
      .select('a, 'b)
      .groupBy('a)(('a + 1) as 'aa, count('b) as 'c)
      .where(('c === 2L || 'aa > 4) && 'aa < 3)

    val optimized = Optimize.execute(originalQuery.analyze)

    val correctAnswer = testRelation
      .select('a, 'b)
      .where('a + 1 < 3)
      .groupBy('a)(('a + 1) as 'aa, count('b) as 'c)
      .where('c === 2L || 'aa > 4)
      .analyze

    comparePlans(optimized, correctAnswer)
  }

  test("aggregate: push down filters with literal") {
    val originalQuery = testRelation
      .select('a, 'b)
      .groupBy('a)('a, count('b) as 'c, "s" as 'd)
      .where('c === 2L && 'd === "s")

    val optimized = Optimize.execute(originalQuery.analyze)

    val correctAnswer = testRelation
      .select('a, 'b)
      .where("s" === "s")
      .groupBy('a)('a, count('b) as 'c, "s" as 'd)
      .where('c === 2L)
      .analyze

    comparePlans(optimized, correctAnswer)
  }

<<<<<<< HEAD
  test("aggregate: don't push down filters which is nondeterministic") {
=======
  test("aggregate: don't push down filters that are nondeterministic") {
>>>>>>> 17275fa9
    val originalQuery = testRelation
      .select('a, 'b)
      .groupBy('a)('a + Rand(10) as 'aa, count('b) as 'c, Rand(11).as("rnd"))
      .where('c === 2L && 'aa + Rand(10).as("rnd") === 3 && 'rnd === 5)

    val optimized = Optimize.execute(originalQuery.analyze)

    val correctAnswer = testRelation
      .select('a, 'b)
      .groupBy('a)('a + Rand(10) as 'aa, count('b) as 'c, Rand(11).as("rnd"))
      .where('c === 2L && 'aa + Rand(10).as("rnd") === 3 && 'rnd === 5)
      .analyze

    comparePlans(optimized, correctAnswer)
  }
}<|MERGE_RESOLUTION|>--- conflicted
+++ resolved
@@ -734,11 +734,7 @@
     comparePlans(optimized, correctAnswer)
   }
 
-<<<<<<< HEAD
-  test("aggregate: don't push down filters which is nondeterministic") {
-=======
   test("aggregate: don't push down filters that are nondeterministic") {
->>>>>>> 17275fa9
     val originalQuery = testRelation
       .select('a, 'b)
       .groupBy('a)('a + Rand(10) as 'aa, count('b) as 'c, Rand(11).as("rnd"))
