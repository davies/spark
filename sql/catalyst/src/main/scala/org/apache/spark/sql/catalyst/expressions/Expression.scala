/*
 * Licensed to the Apache Software Foundation (ASF) under one or more
 * contributor license agreements.  See the NOTICE file distributed with
 * this work for additional information regarding copyright ownership.
 * The ASF licenses this file to You under the Apache License, Version 2.0
 * (the "License"); you may not use this file except in compliance with
 * the License.  You may obtain a copy of the License at
 *
 *    http://www.apache.org/licenses/LICENSE-2.0
 *
 * Unless required by applicable law or agreed to in writing, software
 * distributed under the License is distributed on an "AS IS" BASIS,
 * WITHOUT WARRANTIES OR CONDITIONS OF ANY KIND, either express or implied.
 * See the License for the specific language governing permissions and
 * limitations under the License.
 */

package org.apache.spark.sql.catalyst.expressions

import org.apache.spark.sql.catalyst.analysis.{TypeCheckResult, UnresolvedAttribute}
import org.apache.spark.sql.catalyst.expressions.codegen.{CodeGenContext, GeneratedExpressionCode}
import org.apache.spark.sql.catalyst.trees
import org.apache.spark.sql.catalyst.trees.TreeNode
import org.apache.spark.sql.types._


/**
 * If an expression wants to be exposed in the function registry (so users can call it with
 * "name(arguments...)", the concrete implementation must be a case class whose constructor
 * arguments are all Expressions types.
 *
 * See [[Substring]] for an example.
 */
abstract class Expression extends TreeNode[Expression] {
  self: Product =>

  /**
   * Returns true when an expression is a candidate for static evaluation before the query is
   * executed.
   *
   * The following conditions are used to determine suitability for constant folding:
   *  - A [[Coalesce]] is foldable if all of its children are foldable
   *  - A [[BinaryExpression]] is foldable if its both left and right child are foldable
   *  - A [[Not]], [[IsNull]], or [[IsNotNull]] is foldable if its child is foldable
   *  - A [[Literal]] is foldable
   *  - A [[Cast]] or [[UnaryMinus]] is foldable if its child is foldable
   */
  def foldable: Boolean = false

  /**
   * Returns true when the current expression always return the same result for fixed input values.
   */
  // TODO: Need to define explicit input values vs implicit input values.
  def deterministic: Boolean = true

  def nullable: Boolean

  def references: AttributeSet = AttributeSet(children.flatMap(_.references.iterator))

  /** Returns the result of evaluating this expression on a given input Row */
  def eval(input: InternalRow = null): Any

  /**
   * Returns an [[GeneratedExpressionCode]], which contains Java source code that
   * can be used to generate the result of evaluating the expression on an input row.
   *
   * @param ctx a [[CodeGenContext]]
   * @return [[GeneratedExpressionCode]]
   */
  def gen(ctx: CodeGenContext): GeneratedExpressionCode = {
    val isNull = ctx.freshName("isNull")
    val primitive = ctx.freshName("primitive")
    val ve = GeneratedExpressionCode("", isNull, primitive)
    ve.code = genCode(ctx, ve)
    ve
  }

  /**
   * Returns Java source code that can be compiled to evaluate this expression.
   * The default behavior is to call the eval method of the expression. Concrete expression
   * implementations should override this to do actual code generation.
   *
   * @param ctx a [[CodeGenContext]]
   * @param ev an [[GeneratedExpressionCode]] with unique terms.
   * @return Java source code
   */
  protected def genCode(ctx: CodeGenContext, ev: GeneratedExpressionCode): String = {
    ctx.references += this
    val objectTerm = ctx.freshName("obj")
    s"""
      /* expression: ${this} */
      Object $objectTerm = expressions[${ctx.references.size - 1}].eval(i);
      boolean ${ev.isNull} = $objectTerm == null;
      ${ctx.javaType(this.dataType)} ${ev.primitive} = ${ctx.defaultValue(this.dataType)};
      if (!${ev.isNull}) {
        ${ev.primitive} = (${ctx.boxedType(this.dataType)}) $objectTerm;
      }
    """
  }

  /**
   * Returns `true` if this expression and all its children have been resolved to a specific schema
   * and input data types checking passed, and `false` if it still contains any unresolved
   * placeholders or has data types mismatch.
   * Implementations of expressions should override this if the resolution of this type of
   * expression involves more than just the resolution of its children and type checking.
   */
  lazy val resolved: Boolean = childrenResolved && checkInputDataTypes().isSuccess

  /**
   * Returns the [[DataType]] of the result of evaluating this expression.  It is
   * invalid to query the dataType of an unresolved expression (i.e., when `resolved` == false).
   */
  def dataType: DataType

  /**
   * Returns true if  all the children of this expression have been resolved to a specific schema
   * and false if any still contains any unresolved placeholders.
   */
  def childrenResolved: Boolean = children.forall(_.resolved)

  /**
   * Returns a string representation of this expression that does not have developer centric
   * debugging information like the expression id.
   */
  def prettyString: String = {
    transform {
      case a: AttributeReference => PrettyAttribute(a.name)
      case u: UnresolvedAttribute => PrettyAttribute(u.name)
    }.toString
  }

  /**
   * Returns true when two expressions will always compute the same result, even if they differ
   * cosmetically (i.e. capitalization of names in attributes may be different).
   */
  def semanticEquals(other: Expression): Boolean = this.getClass == other.getClass && {
    def checkSemantic(elements1: Seq[Any], elements2: Seq[Any]): Boolean = {
      elements1.length == elements2.length && elements1.zip(elements2).forall {
        case (e1: Expression, e2: Expression) => e1 semanticEquals e2
        case (Some(e1: Expression), Some(e2: Expression)) => e1 semanticEquals e2
        case (t1: Traversable[_], t2: Traversable[_]) => checkSemantic(t1.toSeq, t2.toSeq)
        case (i1, i2) => i1 == i2
      }
    }
    val elements1 = this.productIterator.toSeq
    val elements2 = other.asInstanceOf[Product].productIterator.toSeq
    checkSemantic(elements1, elements2)
  }

  /**
   * Checks the input data types, returns `TypeCheckResult.success` if it's valid,
   * or returns a `TypeCheckResult` with an error message if invalid.
   * Note: it's not valid to call this method until `childrenResolved == true`.
   */
  def checkInputDataTypes(): TypeCheckResult = TypeCheckResult.TypeCheckSuccess
}

abstract class BinaryExpression extends Expression with trees.BinaryNode[Expression] {
  self: Product =>

  def symbol: String = sys.error(s"BinaryExpressions must override either toString or symbol")

  override def foldable: Boolean = left.foldable && right.foldable

  override def nullable: Boolean = left.nullable || right.nullable

  override def toString: String = s"($left $symbol $right)"

<<<<<<< HEAD
=======
  override def isThreadSafe: Boolean = left.isThreadSafe && right.isThreadSafe

>>>>>>> 865a834e
  /**
   * Short hand for generating binary evaluation code.
   * If either of the sub-expressions is null, the result of this computation
   * is assumed to be null.
   *
   * @param f accepts two variable names and returns Java code to compute the output.
   */
  protected def defineCodeGen(
      ctx: CodeGenContext,
      ev: GeneratedExpressionCode,
      f: (String, String) => String): String = {
    nullSafeCodeGen(ctx, ev, (result, eval1, eval2) => {
      s"$result = ${f(eval1, eval2)};"
    })
  }

  /**
   * Short hand for generating binary evaluation code.
   * If either of the sub-expressions is null, the result of this computation
   * is assumed to be null.
   */
  protected def nullSafeCodeGen(
      ctx: CodeGenContext,
      ev: GeneratedExpressionCode,
      f: (String, String, String) => String): String = {
    val eval1 = left.gen(ctx)
    val eval2 = right.gen(ctx)
    val resultCode = f(ev.primitive, eval1.primitive, eval2.primitive)
    s"""
      ${eval1.code}
      boolean ${ev.isNull} = ${eval1.isNull};
      ${ctx.javaType(dataType)} ${ev.primitive} = ${ctx.defaultValue(dataType)};
      if (!${ev.isNull}) {
        ${eval2.code}
        if (!${eval2.isNull}) {
          $resultCode
        } else {
          ${ev.isNull} = true;
        }
      }
    """
  }
}

private[sql] object BinaryExpression {
  def unapply(e: BinaryExpression): Option[(Expression, Expression)] = Some((e.left, e.right))
}

abstract class LeafExpression extends Expression with trees.LeafNode[Expression] {
  self: Product =>
}

abstract class UnaryExpression extends Expression with trees.UnaryNode[Expression] {
  self: Product =>

  override def foldable: Boolean = child.foldable
  override def nullable: Boolean = child.nullable

  /**
   * Called by unary expressions to generate a code block that returns null if its parent returns
   * null, and if not not null, use `f` to generate the expression.
   *
   * As an example, the following does a boolean inversion (i.e. NOT).
   * {{{
   *   defineCodeGen(ctx, ev, c => s"!($c)")
   * }}}
   *
   * @param f function that accepts a variable name and returns Java code to compute the output.
   */
  protected def defineCodeGen(
      ctx: CodeGenContext,
      ev: GeneratedExpressionCode,
      f: String => String): String = {
    nullSafeCodeGen(ctx, ev, (result, eval) => {
      s"$result = ${f(eval)};"
    })
  }

  /**
   * Called by unary expressions to generate a code block that returns null if its parent returns
   * null, and if not not null, use `f` to generate the expression.
   */
  protected def nullSafeCodeGen(
      ctx: CodeGenContext,
      ev: GeneratedExpressionCode,
      f: (String, String) => String): String = {
    val eval = child.gen(ctx)
    val resultCode = f(ev.primitive, eval.primitive)
    eval.code + s"""
      boolean ${ev.isNull} = ${eval.isNull};
      ${ctx.javaType(dataType)} ${ev.primitive} = ${ctx.defaultValue(dataType)};
      if (!${ev.isNull}) {
        $resultCode
      }
    """
  }
}

/**
 * Expressions that require a specific `DataType` as input should implement this trait
 * so that the proper type conversions can be performed in the analyzer.
 */
trait AutoCastInputTypes {
  self: Expression =>

  def expectedChildTypes: Seq[DataType]

  override def checkInputDataTypes(): TypeCheckResult = {
    // We will always do type casting for `ExpectsInputTypes` in `HiveTypeCoercion`,
    // so type mismatch error won't be reported here, but for underling `Cast`s.
    TypeCheckResult.TypeCheckSuccess
  }
}<|MERGE_RESOLUTION|>--- conflicted
+++ resolved
@@ -167,11 +167,6 @@
 
   override def toString: String = s"($left $symbol $right)"
 
-<<<<<<< HEAD
-=======
-  override def isThreadSafe: Boolean = left.isThreadSafe && right.isThreadSafe
-
->>>>>>> 865a834e
   /**
    * Short hand for generating binary evaluation code.
    * If either of the sub-expressions is null, the result of this computation
