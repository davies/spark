--- conflicted
+++ resolved
@@ -665,7 +665,6 @@
     val isTableSample: java.lang.Boolean = false) extends UnaryNode {
 
   override def output: Seq[Attribute] = child.output
-<<<<<<< HEAD
 
   override def statistics: Statistics = {
     val ratio = upperBound - lowerBound
@@ -676,9 +675,8 @@
     }
     Statistics(sizeInBytes = sizeInBytes)
   }
-=======
+
   override protected def otherCopyArgs: Seq[AnyRef] = isTableSample :: Nil
->>>>>>> c5bfe5d2
 }
 
 /**
