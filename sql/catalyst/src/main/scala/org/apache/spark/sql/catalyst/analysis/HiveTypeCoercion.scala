--- conflicted
+++ resolved
@@ -115,11 +115,7 @@
    * the appropriate numeric equivalent.
    */
   object ConvertNaNs extends Rule[LogicalPlan] {
-<<<<<<< HEAD
     val stringNaN = Literal("NaN")
-=======
-    val stringNaN = Literal.create("NaN", StringType)
->>>>>>> 6562787b
 
     def apply(plan: LogicalPlan): LogicalPlan = plan transform {
       case q: LogicalPlan => q transformExpressions {
