/*
 * Licensed to the Apache Software Foundation (ASF) under one or more
 * contributor license agreements.  See the NOTICE file distributed with
 * this work for additional information regarding copyright ownership.
 * The ASF licenses this file to You under the Apache License, Version 2.0
 * (the "License"); you may not use this file except in compliance with
 * the License.  You may obtain a copy of the License at
 *
 *    http://www.apache.org/licenses/LICENSE-2.0
 *
 * Unless required by applicable law or agreed to in writing, software
 * distributed under the License is distributed on an "AS IS" BASIS,
 * WITHOUT WARRANTIES OR CONDITIONS OF ANY KIND, either express or implied.
 * See the License for the specific language governing permissions and
 * limitations under the License.
 */
package org.apache.spark.sql.catalyst

import java.sql.Date

import org.apache.spark.sql.AnalysisException
import org.apache.spark.sql.catalyst.analysis._
import org.apache.spark.sql.catalyst.expressions._
import org.apache.spark.sql.catalyst.expressions.aggregate.Count
import org.apache.spark.sql.catalyst.parser._
import org.apache.spark.sql.catalyst.plans._
import org.apache.spark.sql.catalyst.plans.logical._
import org.apache.spark.sql.catalyst.trees.CurrentOrigin
import org.apache.spark.sql.types._
import org.apache.spark.unsafe.types.CalendarInterval
import org.apache.spark.util.random.RandomSampler

/**
 * This class translates SQL to Catalyst [[LogicalPlan]]s or [[Expression]]s.
 */
private[sql] class CatalystQl(val conf: ParserConf = SimpleParserConf()) extends ParserInterface {
  object Token {
    def unapply(node: ASTNode): Some[(String, List[ASTNode])] = {
      CurrentOrigin.setPosition(node.line, node.positionInLine)
      node.pattern
    }
  }

  /**
   * The safeParse method allows a user to focus on the parsing/AST transformation logic. This
   * method will take care of possible errors during the parsing process.
   */
  protected def safeParse[T](sql: String, ast: ASTNode)(toResult: ASTNode => T): T = {
    try {
      toResult(ast)
    } catch {
      case e: MatchError => throw e
      case e: AnalysisException => throw e
      case e: Exception =>
        throw new AnalysisException(e.getMessage)
      case e: NotImplementedError =>
        throw new AnalysisException(
          s"""Unsupported language features in query
             |== SQL ==
             |$sql
             |== AST ==
             |${ast.treeString}
             |== Error ==
             |$e
             |== Stacktrace ==
             |${e.getStackTrace.head}
          """.stripMargin)
    }
  }

  /** Creates LogicalPlan for a given SQL string. */
  def parsePlan(sql: String): LogicalPlan =
    safeParse(sql, ParseDriver.parsePlan(sql, conf))(nodeToPlan)

  /** Creates Expression for a given SQL string. */
  def parseExpression(sql: String): Expression =
    safeParse(sql, ParseDriver.parseExpression(sql, conf))(selExprNodeToExpr(_).get)

  /** Creates TableIdentifier for a given SQL string. */
  def parseTableIdentifier(sql: String): TableIdentifier =
    safeParse(sql, ParseDriver.parseTableName(sql, conf))(extractTableIdent)

  def parseDdl(sql: String): Seq[Attribute] = {
    safeParse(sql, ParseDriver.parseExpression(sql, conf)) { ast =>
      val Token("TOK_CREATETABLE", children) = ast
      children
        .find(_.text == "TOK_TABCOLLIST")
        .getOrElse(sys.error("No columnList!"))
        .flatMap(_.children.map(nodeToAttribute))
    }
  }

  protected def getClauses(
      clauseNames: Seq[String],
      nodeList: Seq[ASTNode]): Seq[Option[ASTNode]] = {
    var remainingNodes = nodeList
    val clauses = clauseNames.map { clauseName =>
      val (matches, nonMatches) = remainingNodes.partition(_.text.toUpperCase == clauseName)
      remainingNodes = nonMatches ++ (if (matches.nonEmpty) matches.tail else Nil)
      matches.headOption
    }

    if (remainingNodes.nonEmpty) {
      sys.error(
        s"""Unhandled clauses: ${remainingNodes.map(_.treeString).mkString("\n")}.
            |You are likely trying to use an unsupported Hive feature."""".stripMargin)
    }
    clauses
  }

  protected def getClause(clauseName: String, nodeList: Seq[ASTNode]): ASTNode =
    getClauseOption(clauseName, nodeList).getOrElse(sys.error(
      s"Expected clause $clauseName missing from ${nodeList.map(_.treeString).mkString("\n")}"))

  protected def getClauseOption(clauseName: String, nodeList: Seq[ASTNode]): Option[ASTNode] = {
    nodeList.filter { case ast: ASTNode => ast.text == clauseName } match {
      case Seq(oneMatch) => Some(oneMatch)
      case Seq() => None
      case _ => sys.error(s"Found multiple instances of clause $clauseName")
    }
  }

  protected def nodeToAttribute(node: ASTNode): Attribute = node match {
    case Token("TOK_TABCOL", Token(colName, Nil) :: dataType :: Nil) =>
      AttributeReference(colName, nodeToDataType(dataType), nullable = true)()
    case _ =>
      noParseRule("Attribute", node)
  }

  protected def nodeToDataType(node: ASTNode): DataType = node match {
    case Token("TOK_DECIMAL", precision :: scale :: Nil) =>
      DecimalType(precision.text.toInt, scale.text.toInt)
    case Token("TOK_DECIMAL", precision :: Nil) =>
      DecimalType(precision.text.toInt, 0)
    case Token("TOK_DECIMAL", Nil) => DecimalType.USER_DEFAULT
    case Token("TOK_BIGINT", Nil) => LongType
    case Token("TOK_INT", Nil) => IntegerType
    case Token("TOK_TINYINT", Nil) => ByteType
    case Token("TOK_SMALLINT", Nil) => ShortType
    case Token("TOK_BOOLEAN", Nil) => BooleanType
    case Token("TOK_STRING", Nil) => StringType
    case Token("TOK_VARCHAR", Token(_, Nil) :: Nil) => StringType
    case Token("TOK_CHAR", Token(_, Nil) :: Nil) => StringType
    case Token("TOK_FLOAT", Nil) => FloatType
    case Token("TOK_DOUBLE", Nil) => DoubleType
    case Token("TOK_DATE", Nil) => DateType
    case Token("TOK_TIMESTAMP", Nil) => TimestampType
    case Token("TOK_BINARY", Nil) => BinaryType
    case Token("TOK_LIST", elementType :: Nil) => ArrayType(nodeToDataType(elementType))
    case Token("TOK_STRUCT", Token("TOK_TABCOLLIST", fields) :: Nil) =>
      StructType(fields.map(nodeToStructField))
    case Token("TOK_MAP", keyType :: valueType :: Nil) =>
      MapType(nodeToDataType(keyType), nodeToDataType(valueType))
    case _ =>
      noParseRule("DataType", node)
  }

  protected def nodeToStructField(node: ASTNode): StructField = node match {
    case Token("TOK_TABCOL", Token(fieldName, Nil) :: dataType :: Nil) =>
      StructField(cleanIdentifier(fieldName), nodeToDataType(dataType), nullable = true)
    case Token("TOK_TABCOL", Token(fieldName, Nil) :: dataType :: comment :: Nil) =>
      val meta = new MetadataBuilder().putString("comment", unquoteString(comment.text)).build()
      StructField(cleanIdentifier(fieldName), nodeToDataType(dataType), nullable = true, meta)
    case _ =>
      noParseRule("StructField", node)
  }

  protected def extractTableIdent(tableNameParts: ASTNode): TableIdentifier = {
    tableNameParts.children.map {
      case Token(part, Nil) => cleanIdentifier(part)
    } match {
      case Seq(tableOnly) => TableIdentifier(tableOnly)
      case Seq(databaseName, table) => TableIdentifier(table, Some(databaseName))
      case other => sys.error("Hive only supports tables names like 'tableName' " +
        s"or 'databaseName.tableName', found '$other'")
    }
  }

  /**
   * SELECT MAX(value) FROM src GROUP BY k1, k2, k3 GROUPING SETS((k1, k2), (k2))
   * is equivalent to
   * SELECT MAX(value) FROM src GROUP BY k1, k2 UNION SELECT MAX(value) FROM src GROUP BY k2
   * Check the following link for details.
   *
https://cwiki.apache.org/confluence/display/Hive/Enhanced+Aggregation%2C+Cube%2C+Grouping+and+Rollup
   *
   * The bitmask denotes the grouping expressions validity for a grouping set,
   * the bitmask also be called as grouping id (`GROUPING__ID`, the virtual column in Hive)
   * e.g. In superset (k1, k2, k3), (bit 2: k1, bit 1: k2, and bit 0: k3), the grouping id of
   * GROUPING SETS (k1, k2) and (k2) should be 1 and 5 respectively.
   */
  protected def extractGroupingSet(children: Seq[ASTNode]): (Seq[Expression], Seq[Int]) = {
    val (keyASTs, setASTs) = children.partition {
      case Token("TOK_GROUPING_SETS_EXPRESSION", _) => false // grouping sets
      case _ => true // grouping keys
    }

    val keys = keyASTs.map(nodeToExpr)
    val keyMap = keyASTs.zipWithIndex.toMap

    val mask = (1 << keys.length) - 1
    val bitmasks: Seq[Int] = setASTs.map {
      case Token("TOK_GROUPING_SETS_EXPRESSION", columns) =>
        columns.foldLeft(mask)((bitmap, col) => {
          val keyIndex = keyMap.find(_._1.treeEquals(col)).map(_._2).getOrElse(
            throw new AnalysisException(s"${col.treeString} doesn't show up in the GROUP BY list"))
          // 0 means that the column at the given index is a grouping column, 1 means it is not,
          // so we unset the bit in bitmap.
          bitmap & ~(1 << (keys.length - 1 - keyIndex))
        })
      case _ => sys.error("Expect GROUPING SETS clause")
    }

    (keys, bitmasks)
  }

  protected def nodeToPlan(node: ASTNode): LogicalPlan = node match {
    case Token("TOK_SHOWFUNCTIONS", args) =>
      // Skip LIKE.
      val pattern = args match {
        case like :: nodes if like.text.toUpperCase == "LIKE" => nodes
        case nodes => nodes
      }

      // Extract Database and Function name
      pattern match {
        case Nil =>
          ShowFunctions(None, None)
        case Token(name, Nil) :: Nil =>
          ShowFunctions(None, Some(unquoteString(cleanIdentifier(name))))
        case Token(db, Nil) :: Token(name, Nil) :: Nil =>
          ShowFunctions(Some(unquoteString(cleanIdentifier(db))),
            Some(unquoteString(cleanIdentifier(name))))
        case _ =>
          noParseRule("SHOW FUNCTIONS", node)
      }

    case Token("TOK_DESCFUNCTION", Token(functionName, Nil) :: isExtended) =>
      DescribeFunction(cleanIdentifier(functionName), isExtended.nonEmpty)

    case Token("TOK_QUERY", queryArgs @ Token("TOK_CTE" | "TOK_FROM" | "TOK_INSERT", _) :: _) =>
      val (fromClause: Option[ASTNode], insertClauses, cteRelations) =
        queryArgs match {
          case Token("TOK_CTE", ctes) :: Token("TOK_FROM", from) :: inserts =>
            val cteRelations = ctes.map { node =>
              val relation = nodeToRelation(node).asInstanceOf[Subquery]
              relation.alias -> relation
            }
            (Some(from.head), inserts, Some(cteRelations.toMap))
          case Token("TOK_FROM", from) :: inserts =>
            (Some(from.head), inserts, None)
          case Token("TOK_INSERT", _) :: Nil =>
            (None, queryArgs, None)
        }

      // Return one query for each insert clause.
      val queries = insertClauses.map {
        case Token("TOK_INSERT", singleInsert) =>
          val (
            intoClause ::
              destClause ::
              selectClause ::
              selectDistinctClause ::
              whereClause ::
              groupByClause ::
              rollupGroupByClause ::
              cubeGroupByClause ::
              groupingSetsClause ::
              orderByClause ::
              havingClause ::
              sortByClause ::
              clusterByClause ::
              distributeByClause ::
              limitClause ::
              lateralViewClause ::
              windowClause :: Nil) = {
            getClauses(
              Seq(
                "TOK_INSERT_INTO",
                "TOK_DESTINATION",
                "TOK_SELECT",
                "TOK_SELECTDI",
                "TOK_WHERE",
                "TOK_GROUPBY",
                "TOK_ROLLUP_GROUPBY",
                "TOK_CUBE_GROUPBY",
                "TOK_GROUPING_SETS",
                "TOK_ORDERBY",
                "TOK_HAVING",
                "TOK_SORTBY",
                "TOK_CLUSTERBY",
                "TOK_DISTRIBUTEBY",
                "TOK_LIMIT",
                "TOK_LATERAL_VIEW",
                "WINDOW"),
              singleInsert)
          }

          val relations = fromClause match {
            case Some(f) => nodeToRelation(f)
            case None => OneRowRelation
          }

          val withWhere = whereClause.map { whereNode =>
            val Seq(whereExpr) = whereNode.children
            Filter(nodeToExpr(whereExpr), relations)
          }.getOrElse(relations)

          val select = (selectClause orElse selectDistinctClause)
            .getOrElse(sys.error("No select clause."))

          val transformation = nodeToTransformation(select.children.head, withWhere)

          val withLateralView = lateralViewClause.map { lv =>
            nodeToGenerate(lv.children.head, outer = false, withWhere)
          }.getOrElse(withWhere)

          // The projection of the query can either be a normal projection, an aggregation
          // (if there is a group by) or a script transformation.
          val withProject: LogicalPlan = transformation.getOrElse {
            val selectExpressions =
              select.children.flatMap(selExprNodeToExpr).map(UnresolvedAlias(_))
            Seq(
              groupByClause.map(e => e match {
                case Token("TOK_GROUPBY", children) =>
                  // Not a transformation so must be either project or aggregation.
                  Aggregate(children.map(nodeToExpr), selectExpressions, withLateralView)
                case _ => sys.error("Expect GROUP BY")
              }),
              groupingSetsClause.map(e => e match {
                case Token("TOK_GROUPING_SETS", children) =>
                  val(groupByExprs, masks) = extractGroupingSet(children)
                  GroupingSets(masks, groupByExprs, withLateralView, selectExpressions)
                case _ => sys.error("Expect GROUPING SETS")
              }),
              rollupGroupByClause.map(e => e match {
                case Token("TOK_ROLLUP_GROUPBY", children) =>
                  Aggregate(
                    Seq(Rollup(children.map(nodeToExpr))),
                    selectExpressions,
                    withLateralView)
                case _ => sys.error("Expect WITH ROLLUP")
              }),
              cubeGroupByClause.map(e => e match {
                case Token("TOK_CUBE_GROUPBY", children) =>
                  Aggregate(
                    Seq(Cube(children.map(nodeToExpr))),
                    selectExpressions,
                    withLateralView)
                case _ => sys.error("Expect WITH CUBE")
              }),
              Some(Project(selectExpressions, withLateralView))).flatten.head
          }

          // Handle HAVING clause.
          val withHaving = havingClause.map { h =>
            val havingExpr = h.children match { case Seq(hexpr) => nodeToExpr(hexpr) }
            // Note that we added a cast to boolean. If the expression itself is already boolean,
            // the optimizer will get rid of the unnecessary cast.
            Filter(Cast(havingExpr, BooleanType), withProject)
          }.getOrElse(withProject)

          // Handle SELECT DISTINCT
          val withDistinct =
            if (selectDistinctClause.isDefined) Distinct(withHaving) else withHaving

          // Handle ORDER BY, SORT BY, DISTRIBUTE BY, and CLUSTER BY clause.
          val withSort =
            (orderByClause, sortByClause, distributeByClause, clusterByClause) match {
              case (Some(totalOrdering), None, None, None) =>
                Sort(totalOrdering.children.map(nodeToSortOrder), global = true, withDistinct)
              case (None, Some(perPartitionOrdering), None, None) =>
                Sort(
                  perPartitionOrdering.children.map(nodeToSortOrder),
                  global = false, withDistinct)
              case (None, None, Some(partitionExprs), None) =>
                RepartitionByExpression(
                  partitionExprs.children.map(nodeToExpr), withDistinct)
              case (None, Some(perPartitionOrdering), Some(partitionExprs), None) =>
                Sort(
                  perPartitionOrdering.children.map(nodeToSortOrder), global = false,
                  RepartitionByExpression(
                    partitionExprs.children.map(nodeToExpr),
                    withDistinct))
              case (None, None, None, Some(clusterExprs)) =>
                Sort(
                  clusterExprs.children.map(nodeToExpr).map(SortOrder(_, Ascending)),
                  global = false,
                  RepartitionByExpression(
                    clusterExprs.children.map(nodeToExpr),
                    withDistinct))
              case (None, None, None, None) => withDistinct
              case _ => sys.error("Unsupported set of ordering / distribution clauses.")
            }

          val withLimit =
            limitClause.map(l => nodeToExpr(l.children.head))
              .map(Limit(_, withSort))
              .getOrElse(withSort)

          // Collect all window specifications defined in the WINDOW clause.
          val windowDefinitions = windowClause.map(_.children.collect {
            case Token("TOK_WINDOWDEF",
            Token(windowName, Nil) :: Token("TOK_WINDOWSPEC", spec) :: Nil) =>
              windowName -> nodesToWindowSpecification(spec)
          }.toMap)
          // Handle cases like
          // window w1 as (partition by p_mfgr order by p_name
          //               range between 2 preceding and 2 following),
          //        w2 as w1
          val resolvedCrossReference = windowDefinitions.map {
            windowDefMap => windowDefMap.map {
              case (windowName, WindowSpecReference(other)) =>
                (windowName, windowDefMap(other).asInstanceOf[WindowSpecDefinition])
              case o => o.asInstanceOf[(String, WindowSpecDefinition)]
            }
          }

          val withWindowDefinitions =
            resolvedCrossReference.map(WithWindowDefinition(_, withLimit)).getOrElse(withLimit)

          // TOK_INSERT_INTO means to add files to the table.
          // TOK_DESTINATION means to overwrite the table.
          val resultDestination =
            (intoClause orElse destClause).getOrElse(sys.error("No destination found."))
          val overwrite = intoClause.isEmpty
          nodeToDest(
            resultDestination,
            withWindowDefinitions,
            overwrite)
      }

      // If there are multiple INSERTS just UNION them together into one query.
      val query = if (queries.length == 1) queries.head else Union(queries)

      // return With plan if there is CTE
      cteRelations.map(With(query, _)).getOrElse(query)

    case Token("TOK_UNIONALL", left :: right :: Nil) =>
      Union(nodeToPlan(left), nodeToPlan(right))
    case Token("TOK_UNIONDISTINCT", left :: right :: Nil) =>
      Distinct(Union(nodeToPlan(left), nodeToPlan(right)))
    case Token("TOK_EXCEPT", left :: right :: Nil) =>
      Except(nodeToPlan(left), nodeToPlan(right))
    case Token("TOK_INTERSECT", left :: right :: Nil) =>
      Intersect(nodeToPlan(left), nodeToPlan(right))

    case _ =>
      noParseRule("Plan", node)
  }

  val allJoinTokens = "(TOK_.*JOIN)".r
  val laterViewToken = "TOK_LATERAL_VIEW(.*)".r
  protected def nodeToRelation(node: ASTNode): LogicalPlan = {
    node match {
      case Token("TOK_SUBQUERY", query :: Token(alias, Nil) :: Nil) =>
        Subquery(cleanIdentifier(alias), nodeToPlan(query))

      case Token(laterViewToken(isOuter), selectClause :: relationClause :: Nil) =>
        nodeToGenerate(
          selectClause,
          outer = isOuter.nonEmpty,
          nodeToRelation(relationClause))

      /* All relations, possibly with aliases or sampling clauses. */
      case Token("TOK_TABREF", clauses) =>
        // If the last clause is not a token then it's the alias of the table.
        val (nonAliasClauses, aliasClause) =
          if (clauses.last.text.startsWith("TOK")) {
            (clauses, None)
          } else {
            (clauses.dropRight(1), Some(clauses.last))
          }

        val (Some(tableNameParts) ::
          splitSampleClause ::
          bucketSampleClause :: Nil) = {
          getClauses(Seq("TOK_TABNAME", "TOK_TABLESPLITSAMPLE", "TOK_TABLEBUCKETSAMPLE"),
            nonAliasClauses)
        }

        val tableIdent = extractTableIdent(tableNameParts)
        val alias = aliasClause.map { case Token(a, Nil) => cleanIdentifier(a) }
        val relation = UnresolvedRelation(tableIdent, alias)

        // Apply sampling if requested.
        (bucketSampleClause orElse splitSampleClause).map {
          case Token("TOK_TABLESPLITSAMPLE",
          Token("TOK_ROWCOUNT", Nil) :: Token(count, Nil) :: Nil) =>
            Limit(Literal(count.toInt), relation)
          case Token("TOK_TABLESPLITSAMPLE",
          Token("TOK_PERCENT", Nil) :: Token(fraction, Nil) :: Nil) =>
            // The range of fraction accepted by Sample is [0, 1]. Because Hive's block sampling
            // function takes X PERCENT as the input and the range of X is [0, 100], we need to
            // adjust the fraction.
            require(
              fraction.toDouble >= (0.0 - RandomSampler.roundingEpsilon)
                && fraction.toDouble <= (100.0 + RandomSampler.roundingEpsilon),
              s"Sampling fraction ($fraction) must be on interval [0, 100]")
            Sample(0.0, fraction.toDouble / 100, withReplacement = false,
              (math.random * 1000).toInt,
              relation)
          case Token("TOK_TABLEBUCKETSAMPLE",
          Token(numerator, Nil) ::
            Token(denominator, Nil) :: Nil) =>
            val fraction = numerator.toDouble / denominator.toDouble
            Sample(0.0, fraction, withReplacement = false, (math.random * 1000).toInt, relation)
          case a =>
            noParseRule("Sampling", a)
        }.getOrElse(relation)

      case Token(allJoinTokens(joinToken), relation1 :: relation2 :: other) =>
        if (!(other.size <= 1)) {
          sys.error(s"Unsupported join operation: $other")
        }

        val joinType = joinToken match {
          case "TOK_JOIN" => Inner
          case "TOK_CROSSJOIN" => Inner
          case "TOK_RIGHTOUTERJOIN" => RightOuter
          case "TOK_LEFTOUTERJOIN" => LeftOuter
          case "TOK_FULLOUTERJOIN" => FullOuter
          case "TOK_LEFTSEMIJOIN" => LeftSemi
          case "TOK_UNIQUEJOIN" => noParseRule("Unique Join", node)
          case "TOK_ANTIJOIN" => noParseRule("Anti Join", node)
          case "TOK_NATURALJOIN" => NaturalJoin(Inner)
          case "TOK_NATURALRIGHTOUTERJOIN" => NaturalJoin(RightOuter)
          case "TOK_NATURALLEFTOUTERJOIN" => NaturalJoin(LeftOuter)
          case "TOK_NATURALFULLOUTERJOIN" => NaturalJoin(FullOuter)
        }
        Join(nodeToRelation(relation1),
          nodeToRelation(relation2),
          joinType,
          other.headOption.map(nodeToExpr))

      case _ =>
        noParseRule("Relation", node)
    }
  }

  protected def nodeToSortOrder(node: ASTNode): SortOrder = node match {
    case Token("TOK_TABSORTCOLNAMEASC", sortExpr :: Nil) =>
      SortOrder(nodeToExpr(sortExpr), Ascending)
    case Token("TOK_TABSORTCOLNAMEDESC", sortExpr :: Nil) =>
      SortOrder(nodeToExpr(sortExpr), Descending)
    case _ =>
      noParseRule("SortOrder", node)
  }

  val destinationToken = "TOK_DESTINATION|TOK_INSERT_INTO".r
  protected def nodeToDest(
      node: ASTNode,
      query: LogicalPlan,
      overwrite: Boolean): LogicalPlan = node match {
    case Token(destinationToken(),
    Token("TOK_DIR",
    Token("TOK_TMP_FILE", Nil) :: Nil) :: Nil) =>
      query

    case Token(destinationToken(),
    Token("TOK_TAB",
    tableArgs) :: Nil) =>
      val Some(tableNameParts) :: partitionClause :: Nil =
        getClauses(Seq("TOK_TABNAME", "TOK_PARTSPEC"), tableArgs)

      val tableIdent = extractTableIdent(tableNameParts)

      val partitionKeys = partitionClause.map(_.children.map {
        // Parse partitions. We also make keys case insensitive.
        case Token("TOK_PARTVAL", Token(key, Nil) :: Token(value, Nil) :: Nil) =>
          cleanIdentifier(key.toLowerCase) -> Some(unquoteString(value))
        case Token("TOK_PARTVAL", Token(key, Nil) :: Nil) =>
          cleanIdentifier(key.toLowerCase) -> None
      }.toMap).getOrElse(Map.empty)

      InsertIntoTable(
        UnresolvedRelation(tableIdent, None), partitionKeys, query, overwrite, ifNotExists = false)

    case Token(destinationToken(),
    Token("TOK_TAB",
    tableArgs) ::
      Token("TOK_IFNOTEXISTS",
      ifNotExists) :: Nil) =>
      val Some(tableNameParts) :: partitionClause :: Nil =
        getClauses(Seq("TOK_TABNAME", "TOK_PARTSPEC"), tableArgs)

      val tableIdent = extractTableIdent(tableNameParts)

      val partitionKeys = partitionClause.map(_.children.map {
        // Parse partitions. We also make keys case insensitive.
        case Token("TOK_PARTVAL", Token(key, Nil) :: Token(value, Nil) :: Nil) =>
          cleanIdentifier(key.toLowerCase) -> Some(unquoteString(value))
        case Token("TOK_PARTVAL", Token(key, Nil) :: Nil) =>
          cleanIdentifier(key.toLowerCase) -> None
      }.toMap).getOrElse(Map.empty)

      InsertIntoTable(
        UnresolvedRelation(tableIdent, None), partitionKeys, query, overwrite, ifNotExists = true)

    case _ =>
      noParseRule("Destination", node)
  }

  protected def selExprNodeToExpr(node: ASTNode): Option[Expression] = node match {
    case Token("TOK_SELEXPR", e :: Nil) =>
      Some(nodeToExpr(e))

    case Token("TOK_SELEXPR", e :: Token(alias, Nil) :: Nil) =>
      Some(Alias(nodeToExpr(e), cleanIdentifier(alias))())

    case Token("TOK_SELEXPR", e :: aliasChildren) =>
      val aliasNames = aliasChildren.collect {
        case Token(name, Nil) => cleanIdentifier(name)
      }
      Some(MultiAlias(nodeToExpr(e), aliasNames))

    /* Hints are ignored */
    case Token("TOK_HINTLIST", _) => None

    case _ =>
      noParseRule("Select", node)
  }

  protected val escapedIdentifier = "`(.+)`".r
  protected val doubleQuotedString = "\"([^\"]+)\"".r
  protected val singleQuotedString = "'([^']+)'".r

  protected def unquoteString(str: String) = str match {
    case singleQuotedString(s) => s
    case doubleQuotedString(s) => s
    case other => other
  }

  /** Strips backticks from ident if present */
  protected def cleanIdentifier(ident: String): String = ident match {
    case escapedIdentifier(i) => i
    case plainIdent => plainIdent
  }

  /* Case insensitive matches */
  val COUNT = "(?i)COUNT".r
  val SUM = "(?i)SUM".r
  val AND = "(?i)AND".r
  val OR = "(?i)OR".r
  val NOT = "(?i)NOT".r
  val TRUE = "(?i)TRUE".r
  val FALSE = "(?i)FALSE".r
  val LIKE = "(?i)LIKE".r
  val RLIKE = "(?i)RLIKE".r
  val REGEXP = "(?i)REGEXP".r
  val IN = "(?i)IN".r
  val DIV = "(?i)DIV".r
  val BETWEEN = "(?i)BETWEEN".r
  val WHEN = "(?i)WHEN".r
  val CASE = "(?i)CASE".r
  val EXISTS = "(?i)EXISTS".r

  val INTEGRAL = "[+-]?\\d+".r
  val DECIMAL = "[+-]?((\\d+(\\.\\d*)?)|(\\.\\d+))".r

  protected def nodeToExpr(node: ASTNode): Expression = node match {
    /* Attribute References */
    case Token("TOK_TABLE_OR_COL", Token(name, Nil) :: Nil) =>
      UnresolvedAttribute.quoted(cleanIdentifier(name))
    case Token(".", qualifier :: Token(attr, Nil) :: Nil) =>
      nodeToExpr(qualifier) match {
        case UnresolvedAttribute(nameParts) =>
          UnresolvedAttribute(nameParts :+ cleanIdentifier(attr))
        case other => UnresolvedExtractValue(other, Literal(cleanIdentifier(attr)))
      }
    case Token("TOK_SUBQUERY_EXPR", Token("TOK_SUBQUERY_OP", Nil) :: subquery :: Nil) =>
<<<<<<< HEAD
      ScalarSubQuery(nodeToPlan(subquery))
=======
      ScalarSubquery(nodeToPlan(subquery))
>>>>>>> 79250712

    /* Stars (*) */
    case Token("TOK_ALLCOLREF", Nil) => UnresolvedStar(None)
    // The format of dbName.tableName.* cannot be parsed by HiveParser. TOK_TABNAME will only
    // has a single child which is tableName.
    case Token("TOK_ALLCOLREF", Token("TOK_TABNAME", target) :: Nil) if target.nonEmpty =>
      UnresolvedStar(Some(target.map(x => cleanIdentifier(x.text))))

    /* Aggregate Functions */
    case Token("TOK_FUNCTIONDI", Token(COUNT(), Nil) :: args) =>
      Count(args.map(nodeToExpr)).toAggregateExpression(isDistinct = true)
    case Token("TOK_FUNCTIONSTAR", Token(COUNT(), Nil) :: Nil) =>
      Count(Literal(1)).toAggregateExpression()

    /* Casts */
    case Token("TOK_FUNCTION", Token("TOK_STRING", Nil) :: arg :: Nil) =>
      Cast(nodeToExpr(arg), StringType)
    case Token("TOK_FUNCTION", Token("TOK_VARCHAR", _) :: arg :: Nil) =>
      Cast(nodeToExpr(arg), StringType)
    case Token("TOK_FUNCTION", Token("TOK_CHAR", _) :: arg :: Nil) =>
      Cast(nodeToExpr(arg), StringType)
    case Token("TOK_FUNCTION", Token("TOK_INT", Nil) :: arg :: Nil) =>
      Cast(nodeToExpr(arg), IntegerType)
    case Token("TOK_FUNCTION", Token("TOK_BIGINT", Nil) :: arg :: Nil) =>
      Cast(nodeToExpr(arg), LongType)
    case Token("TOK_FUNCTION", Token("TOK_FLOAT", Nil) :: arg :: Nil) =>
      Cast(nodeToExpr(arg), FloatType)
    case Token("TOK_FUNCTION", Token("TOK_DOUBLE", Nil) :: arg :: Nil) =>
      Cast(nodeToExpr(arg), DoubleType)
    case Token("TOK_FUNCTION", Token("TOK_SMALLINT", Nil) :: arg :: Nil) =>
      Cast(nodeToExpr(arg), ShortType)
    case Token("TOK_FUNCTION", Token("TOK_TINYINT", Nil) :: arg :: Nil) =>
      Cast(nodeToExpr(arg), ByteType)
    case Token("TOK_FUNCTION", Token("TOK_BINARY", Nil) :: arg :: Nil) =>
      Cast(nodeToExpr(arg), BinaryType)
    case Token("TOK_FUNCTION", Token("TOK_BOOLEAN", Nil) :: arg :: Nil) =>
      Cast(nodeToExpr(arg), BooleanType)
    case Token("TOK_FUNCTION", Token("TOK_DECIMAL", precision :: scale :: nil) :: arg :: Nil) =>
      Cast(nodeToExpr(arg), DecimalType(precision.text.toInt, scale.text.toInt))
    case Token("TOK_FUNCTION", Token("TOK_DECIMAL", precision :: Nil) :: arg :: Nil) =>
      Cast(nodeToExpr(arg), DecimalType(precision.text.toInt, 0))
    case Token("TOK_FUNCTION", Token("TOK_DECIMAL", Nil) :: arg :: Nil) =>
      Cast(nodeToExpr(arg), DecimalType.USER_DEFAULT)
    case Token("TOK_FUNCTION", Token("TOK_TIMESTAMP", Nil) :: arg :: Nil) =>
      Cast(nodeToExpr(arg), TimestampType)
    case Token("TOK_FUNCTION", Token("TOK_DATE", Nil) :: arg :: Nil) =>
      Cast(nodeToExpr(arg), DateType)

    /* Arithmetic */
    case Token("+", child :: Nil) => nodeToExpr(child)
    case Token("-", child :: Nil) => UnaryMinus(nodeToExpr(child))
    case Token("~", child :: Nil) => BitwiseNot(nodeToExpr(child))
    case Token("+", left :: right:: Nil) => Add(nodeToExpr(left), nodeToExpr(right))
    case Token("-", left :: right:: Nil) => Subtract(nodeToExpr(left), nodeToExpr(right))
    case Token("*", left :: right:: Nil) => Multiply(nodeToExpr(left), nodeToExpr(right))
    case Token("/", left :: right:: Nil) => Divide(nodeToExpr(left), nodeToExpr(right))
    case Token(DIV(), left :: right:: Nil) =>
      Cast(Divide(nodeToExpr(left), nodeToExpr(right)), LongType)
    case Token("%", left :: right:: Nil) => Remainder(nodeToExpr(left), nodeToExpr(right))
    case Token("&", left :: right:: Nil) => BitwiseAnd(nodeToExpr(left), nodeToExpr(right))
    case Token("|", left :: right:: Nil) => BitwiseOr(nodeToExpr(left), nodeToExpr(right))
    case Token("^", left :: right:: Nil) => BitwiseXor(nodeToExpr(left), nodeToExpr(right))

    /* Comparisons */
    case Token("=", left :: right:: Nil) => EqualTo(nodeToExpr(left), nodeToExpr(right))
    case Token("==", left :: right:: Nil) => EqualTo(nodeToExpr(left), nodeToExpr(right))
    case Token("<=>", left :: right:: Nil) => EqualNullSafe(nodeToExpr(left), nodeToExpr(right))
    case Token("!=", left :: right:: Nil) => Not(EqualTo(nodeToExpr(left), nodeToExpr(right)))
    case Token("<>", left :: right:: Nil) => Not(EqualTo(nodeToExpr(left), nodeToExpr(right)))
    case Token(">", left :: right:: Nil) => GreaterThan(nodeToExpr(left), nodeToExpr(right))
    case Token(">=", left :: right:: Nil) => GreaterThanOrEqual(nodeToExpr(left), nodeToExpr(right))
    case Token("<", left :: right:: Nil) => LessThan(nodeToExpr(left), nodeToExpr(right))
    case Token("<=", left :: right:: Nil) => LessThanOrEqual(nodeToExpr(left), nodeToExpr(right))
    case Token(LIKE(), left :: right:: Nil) => Like(nodeToExpr(left), nodeToExpr(right))
    case Token(RLIKE(), left :: right:: Nil) => RLike(nodeToExpr(left), nodeToExpr(right))
    case Token(REGEXP(), left :: right:: Nil) => RLike(nodeToExpr(left), nodeToExpr(right))
    case Token("TOK_FUNCTION", Token("TOK_ISNOTNULL", Nil) :: child :: Nil) =>
      IsNotNull(nodeToExpr(child))
    case Token("TOK_FUNCTION", Token("TOK_ISNULL", Nil) :: child :: Nil) =>
      IsNull(nodeToExpr(child))
    case Token("TOK_FUNCTION", Token(IN(), Nil) :: value :: list) =>
      In(nodeToExpr(value), list.map(nodeToExpr))
    case Token("TOK_SUBQUERY_EXPR",
    Token("TOK_SUBQUERY_OP", Token(IN(), Nil) :: Nil) :: subquery :: value :: Nil) =>
      In(nodeToExpr(value), ListSubQuery(nodeToPlan(subquery)) :: Nil)
    case Token("TOK_FUNCTION",
    Token(BETWEEN(), Nil) ::
      kw ::
      target ::
      minValue ::
      maxValue :: Nil) =>

      val targetExpression = nodeToExpr(target)
      val betweenExpr =
        And(
          GreaterThanOrEqual(targetExpression, nodeToExpr(minValue)),
          LessThanOrEqual(targetExpression, nodeToExpr(maxValue)))
      kw match {
        case Token("KW_FALSE", Nil) => betweenExpr
        case Token("KW_TRUE", Nil) => Not(betweenExpr)
      }

    /* Boolean Logic */
    case Token(AND(), left :: right:: Nil) => And(nodeToExpr(left), nodeToExpr(right))
    case Token(OR(), left :: right:: Nil) => Or(nodeToExpr(left), nodeToExpr(right))
    case Token(NOT(), child :: Nil) => Not(nodeToExpr(child))
    case Token("!", child :: Nil) => Not(nodeToExpr(child))
    case Token("TOK_SUBQUERY_EXPR",
    Token("TOK_SUBQUERY_OP", Token(EXISTS(), Nil) :: Nil) :: subquery :: Nil) =>
      Exists(nodeToPlan(subquery))

    /* Case statements */
    case Token("TOK_FUNCTION", Token(WHEN(), Nil) :: branches) =>
      CaseWhen.createFromParser(branches.map(nodeToExpr))
    case Token("TOK_FUNCTION", Token(CASE(), Nil) :: branches) =>
      val keyExpr = nodeToExpr(branches.head)
      CaseKeyWhen(keyExpr, branches.drop(1).map(nodeToExpr))

    /* Complex datatype manipulation */
    case Token("[", child :: ordinal :: Nil) =>
      UnresolvedExtractValue(nodeToExpr(child), nodeToExpr(ordinal))

    /* Window Functions */
    case Token(text, args :+ Token("TOK_WINDOWSPEC", spec)) =>
      val function = nodeToExpr(node.copy(children = node.children.init))
      nodesToWindowSpecification(spec) match {
        case reference: WindowSpecReference =>
          UnresolvedWindowExpression(function, reference)
        case definition: WindowSpecDefinition =>
          WindowExpression(function, definition)
      }

    /* UDFs - Must be last otherwise will preempt built in functions */
    case Token("TOK_FUNCTION", Token(name, Nil) :: args) =>
      UnresolvedFunction(name, args.map(nodeToExpr), isDistinct = false)
    // Aggregate function with DISTINCT keyword.
    case Token("TOK_FUNCTIONDI", Token(name, Nil) :: args) =>
      UnresolvedFunction(name, args.map(nodeToExpr), isDistinct = true)
    case Token("TOK_FUNCTIONSTAR", Token(name, Nil) :: args) =>
      UnresolvedFunction(name, UnresolvedStar(None) :: Nil, isDistinct = false)

    /* Literals */
    case Token("TOK_NULL", Nil) => Literal.create(null, NullType)
    case Token(TRUE(), Nil) => Literal.create(true, BooleanType)
    case Token(FALSE(), Nil) => Literal.create(false, BooleanType)
    case Token("TOK_STRINGLITERALSEQUENCE", strings) =>
      Literal(strings.map(s => ParseUtils.unescapeSQLString(s.text)).mkString)

    case ast if ast.tokenType == SparkSqlParser.TinyintLiteral =>
      Literal.create(ast.text.substring(0, ast.text.length() - 1).toByte, ByteType)

    case ast if ast.tokenType == SparkSqlParser.SmallintLiteral =>
      Literal.create(ast.text.substring(0, ast.text.length() - 1).toShort, ShortType)

    case ast if ast.tokenType == SparkSqlParser.BigintLiteral =>
      Literal.create(ast.text.substring(0, ast.text.length() - 1).toLong, LongType)

    case ast if ast.tokenType == SparkSqlParser.DoubleLiteral =>
      Literal(ast.text.toDouble)

    case ast if ast.tokenType == SparkSqlParser.Number =>
      val text = ast.text
      text match {
        case INTEGRAL() =>
          BigDecimal(text) match {
            case v if v.isValidInt =>
              Literal(v.intValue())
            case v if v.isValidLong =>
              Literal(v.longValue())
            case v => Literal(v.underlying())
          }
        case DECIMAL(_*) =>
          Literal(BigDecimal(text).underlying())
        case _ =>
          // Convert a scientifically notated decimal into a double.
          Literal(text.toDouble)
      }
    case ast if ast.tokenType == SparkSqlParser.StringLiteral =>
      Literal(ParseUtils.unescapeSQLString(ast.text))

    case ast if ast.tokenType == SparkSqlParser.TOK_DATELITERAL =>
      Literal(Date.valueOf(ast.text.substring(1, ast.text.length - 1)))

    case ast if ast.tokenType == SparkSqlParser.TOK_INTERVAL_YEAR_MONTH_LITERAL =>
      Literal(CalendarInterval.fromYearMonthString(ast.children.head.text))

    case ast if ast.tokenType == SparkSqlParser.TOK_INTERVAL_DAY_TIME_LITERAL =>
      Literal(CalendarInterval.fromDayTimeString(ast.children.head.text))

    case Token("TOK_INTERVAL", elements) =>
      var interval = new CalendarInterval(0, 0)
      var updated = false
      elements.foreach {
        // The interval node will always contain children for all possible time units. A child node
        // is only useful when it contains exactly one (numeric) child.
        case e @ Token(name, Token(value, Nil) :: Nil) =>
          val unit = name match {
            case "TOK_INTERVAL_YEAR_LITERAL" => "year"
            case "TOK_INTERVAL_MONTH_LITERAL" => "month"
            case "TOK_INTERVAL_WEEK_LITERAL" => "week"
            case "TOK_INTERVAL_DAY_LITERAL" => "day"
            case "TOK_INTERVAL_HOUR_LITERAL" => "hour"
            case "TOK_INTERVAL_MINUTE_LITERAL" => "minute"
            case "TOK_INTERVAL_SECOND_LITERAL" => "second"
            case "TOK_INTERVAL_MILLISECOND_LITERAL" => "millisecond"
            case "TOK_INTERVAL_MICROSECOND_LITERAL" => "microsecond"
            case _ => noParseRule(s"Interval($name)", e)
          }
          interval = interval.add(CalendarInterval.fromSingleUnitString(unit, value))
          updated = true
        case _ =>
      }
      if (!updated) {
        throw new AnalysisException("at least one time unit should be given for interval literal")
      }
      Literal(interval)

    case _ =>
      noParseRule("Expression", node)
  }

  /* Case insensitive matches for Window Specification */
  val PRECEDING = "(?i)preceding".r
  val FOLLOWING = "(?i)following".r
  val CURRENT = "(?i)current".r
  protected def nodesToWindowSpecification(nodes: Seq[ASTNode]): WindowSpec = nodes match {
    case Token(windowName, Nil) :: Nil =>
      // Refer to a window spec defined in the window clause.
      WindowSpecReference(windowName)
    case Nil =>
      // OVER()
      WindowSpecDefinition(
        partitionSpec = Nil,
        orderSpec = Nil,
        frameSpecification = UnspecifiedFrame)
    case spec =>
      val (partitionClause :: rowFrame :: rangeFrame :: Nil) =
        getClauses(
          Seq(
            "TOK_PARTITIONINGSPEC",
            "TOK_WINDOWRANGE",
            "TOK_WINDOWVALUES"),
          spec)

      // Handle Partition By and Order By.
      val (partitionSpec, orderSpec) = partitionClause.map { partitionAndOrdering =>
        val (partitionByClause :: orderByClause :: sortByClause :: clusterByClause :: Nil) =
          getClauses(
            Seq("TOK_DISTRIBUTEBY", "TOK_ORDERBY", "TOK_SORTBY", "TOK_CLUSTERBY"),
            partitionAndOrdering.children)

        (partitionByClause, orderByClause.orElse(sortByClause), clusterByClause) match {
          case (Some(partitionByExpr), Some(orderByExpr), None) =>
            (partitionByExpr.children.map(nodeToExpr),
              orderByExpr.children.map(nodeToSortOrder))
          case (Some(partitionByExpr), None, None) =>
            (partitionByExpr.children.map(nodeToExpr), Nil)
          case (None, Some(orderByExpr), None) =>
            (Nil, orderByExpr.children.map(nodeToSortOrder))
          case (None, None, Some(clusterByExpr)) =>
            val expressions = clusterByExpr.children.map(nodeToExpr)
            (expressions, expressions.map(SortOrder(_, Ascending)))
          case _ =>
            noParseRule("Partition & Ordering", partitionAndOrdering)
        }
      }.getOrElse {
        (Nil, Nil)
      }

      // Handle Window Frame
      val windowFrame =
        if (rowFrame.isEmpty && rangeFrame.isEmpty) {
          UnspecifiedFrame
        } else {
          val frameType = rowFrame.map(_ => RowFrame).getOrElse(RangeFrame)
          def nodeToBoundary(node: ASTNode): FrameBoundary = node match {
            case Token(PRECEDING(), Token(count, Nil) :: Nil) =>
              if (count.toLowerCase() == "unbounded") {
                UnboundedPreceding
              } else {
                ValuePreceding(count.toInt)
              }
            case Token(FOLLOWING(), Token(count, Nil) :: Nil) =>
              if (count.toLowerCase() == "unbounded") {
                UnboundedFollowing
              } else {
                ValueFollowing(count.toInt)
              }
            case Token(CURRENT(), Nil) => CurrentRow
            case _ =>
              noParseRule("Window Frame Boundary", node)
          }

          rowFrame.orElse(rangeFrame).map { frame =>
            frame.children match {
              case precedingNode :: followingNode :: Nil =>
                SpecifiedWindowFrame(
                  frameType,
                  nodeToBoundary(precedingNode),
                  nodeToBoundary(followingNode))
              case precedingNode :: Nil =>
                SpecifiedWindowFrame(frameType, nodeToBoundary(precedingNode), CurrentRow)
              case _ =>
                noParseRule("Window Frame", frame)
            }
          }.getOrElse(sys.error(s"If you see this, please file a bug report with your query."))
        }

      WindowSpecDefinition(partitionSpec, orderSpec, windowFrame)
  }

  protected def nodeToTransformation(
      node: ASTNode,
      child: LogicalPlan): Option[ScriptTransformation] = None

  val explode = "(?i)explode".r
  val jsonTuple = "(?i)json_tuple".r
  protected def nodeToGenerate(node: ASTNode, outer: Boolean, child: LogicalPlan): Generate = {
    val Token("TOK_SELECT", Token("TOK_SELEXPR", clauses) :: Nil) = node

    val alias = cleanIdentifier(getClause("TOK_TABALIAS", clauses).children.head.text)

    val generator = clauses.head match {
      case Token("TOK_FUNCTION", Token(explode(), Nil) :: childNode :: Nil) =>
        Explode(nodeToExpr(childNode))
      case Token("TOK_FUNCTION", Token(jsonTuple(), Nil) :: children) =>
        JsonTuple(children.map(nodeToExpr))
      case other =>
        nodeToGenerator(other)
    }

    val attributes = clauses.collect {
      case Token(a, Nil) => UnresolvedAttribute(a.toLowerCase)
    }

    Generate(generator, join = true, outer = outer, Some(alias.toLowerCase), attributes, child)
  }

  protected def nodeToGenerator(node: ASTNode): Generator = noParseRule("Generator", node)

  protected def noParseRule(msg: String, node: ASTNode): Nothing = throw new NotImplementedError(
    s"[$msg]: No parse rules for ASTNode type: ${node.tokenType}, tree:\n${node.treeString}")
}<|MERGE_RESOLUTION|>--- conflicted
+++ resolved
@@ -669,11 +669,7 @@
         case other => UnresolvedExtractValue(other, Literal(cleanIdentifier(attr)))
       }
     case Token("TOK_SUBQUERY_EXPR", Token("TOK_SUBQUERY_OP", Nil) :: subquery :: Nil) =>
-<<<<<<< HEAD
-      ScalarSubQuery(nodeToPlan(subquery))
-=======
       ScalarSubquery(nodeToPlan(subquery))
->>>>>>> 79250712
 
     /* Stars (*) */
     case Token("TOK_ALLCOLREF", Nil) => UnresolvedStar(None)
@@ -758,7 +754,7 @@
       In(nodeToExpr(value), list.map(nodeToExpr))
     case Token("TOK_SUBQUERY_EXPR",
     Token("TOK_SUBQUERY_OP", Token(IN(), Nil) :: Nil) :: subquery :: value :: Nil) =>
-      In(nodeToExpr(value), ListSubQuery(nodeToPlan(subquery)) :: Nil)
+      In(nodeToExpr(value), ListSubquery(nodeToPlan(subquery)) :: Nil)
     case Token("TOK_FUNCTION",
     Token(BETWEEN(), Nil) ::
       kw ::
